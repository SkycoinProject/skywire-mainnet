package main

import (
	"flag"
	"fmt"
	"net"
	"os"
	"os/signal"
	"syscall"

	"github.com/skycoin/dmsg/cipher"

	"github.com/skycoin/skywire/internal/vpn"
	"github.com/skycoin/skywire/pkg/app"
	"github.com/skycoin/skywire/pkg/app/appevent"
)

var (
	serverPKStr = flag.String("srv", "", "PubKey of the server to connect to")
	localPKStr  = flag.String("pk", "", "Local PubKey")
	localSKStr  = flag.String("sk", "", "Local SecKey")
	passcode    = flag.String("passcode", "", "Passcode to authenticate connection")
	killswitch  = flag.Bool("killswitch", false, "If set, the Internet won't be restored during reconnection attempts")
)

func main() {
	flag.Parse()

	if *serverPKStr == "" {
		// TODO(darkrengarius): fix args passage for Windows
		//*serverPKStr = "03e9019b3caa021dbee1c23e6295c6034ab4623aec50802fcfdd19764568e2958d"
		fmt.Println("VPN server pub key is missing")
		os.Exit(1)
	}

	serverPK := cipher.PubKey{}
	if err := serverPK.UnmarshalText([]byte(*serverPKStr)); err != nil {
		fmt.Printf("Invalid VPN server pub key: %v\n", err)
		os.Exit(1)
	}

	localPK := cipher.PubKey{}
	if *localPKStr != "" {
		if err := localPK.UnmarshalText([]byte(*localPKStr)); err != nil {
			fmt.Printf("Invalid local PK: %v\n", err)
			os.Exit(1)
		}
	}

	localSK := cipher.SecKey{}
	if *localSKStr != "" {
		if err := localSK.UnmarshalText([]byte(*localSKStr)); err != nil {
			fmt.Printf("Invalid local SK: %v\n", err)
			os.Exit(1)
		}
	}

	var directIPsCh, nonDirectIPsCh = make(chan net.IP, 100), make(chan net.IP, 100)
	defer close(directIPsCh)
	defer close(nonDirectIPsCh)

	eventSub := appevent.NewSubscriber()

	parseIP := func(addr string) net.IP {
		ip, ok, err := vpn.ParseIP(addr)
		if err != nil {
			fmt.Printf("Failed to parse IP %s: %v\n", addr, err)
			return nil
		}
		if !ok {
			fmt.Printf("Failed to parse IP %s\n", addr)
			return nil
		}

		return ip
	}

	eventSub.OnTCPDial(func(data appevent.TCPDialData) {
		if ip := parseIP(data.RemoteAddr); ip != nil {
			directIPsCh <- ip
		}
	})

	eventSub.OnTCPClose(func(data appevent.TCPCloseData) {
		if ip := parseIP(data.RemoteAddr); ip != nil {
			nonDirectIPsCh <- ip
		}
	})

	appClient := app.NewClient(eventSub)
	defer appClient.Close()

	fmt.Printf("Connecting to VPN server %s\n", serverPK.String())

	vpnClientCfg := vpn.ClientConfig{
		Passcode:   *passcode,
		Killswitch: *killswitch,
		ServerPK:   serverPK,
	}
<<<<<<< HEAD
	vpnClient, err := vpn.NewClient(vpnClientCfg, appClient, appConn)
=======
	vpnClient, err := vpn.NewClient(vpnClientCfg, appClient)
>>>>>>> ee613e1b
	if err != nil {
		fmt.Printf("Error creating VPN client: %v\n", err)
	}

	var directRoutesDone bool
	for !directRoutesDone {
		select {
		case ip := <-directIPsCh:
			if err := vpnClient.AddDirectRoute(ip); err != nil {
				fmt.Printf("Failed to setup direct route to %s: %v\n", ip.String(), err)
			}
		default:
			directRoutesDone = true
		}
	}

	go func() {
		for ip := range directIPsCh {
			if err := vpnClient.AddDirectRoute(ip); err != nil {
				fmt.Printf("Failed to setup direct route to %s: %v\n", ip.String(), err)
			}
		}
	}()

	go func() {
		for ip := range nonDirectIPsCh {
			if err := vpnClient.RemoveDirectRoute(ip); err != nil {
				fmt.Printf("Failed to remove direct route to %s: %v\n", ip.String(), err)
			}
		}
	}()

	osSigs := make(chan os.Signal, 2)
	sigs := []os.Signal{syscall.SIGTERM, syscall.SIGINT}
	for _, sig := range sigs {
		signal.Notify(osSigs, sig)
	}

	go func() {
		<-osSigs
		vpnClient.Close()
	}()

	if err := vpnClient.Serve(); err != nil {
		fmt.Printf("Failed to serve VPN: %v\n", err)
	}
}<|MERGE_RESOLUTION|>--- conflicted
+++ resolved
@@ -97,11 +97,7 @@
 		Killswitch: *killswitch,
 		ServerPK:   serverPK,
 	}
-<<<<<<< HEAD
-	vpnClient, err := vpn.NewClient(vpnClientCfg, appClient, appConn)
-=======
 	vpnClient, err := vpn.NewClient(vpnClientCfg, appClient)
->>>>>>> ee613e1b
 	if err != nil {
 		fmt.Printf("Error creating VPN client: %v\n", err)
 	}
