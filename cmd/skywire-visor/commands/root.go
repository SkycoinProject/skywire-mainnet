--- conflicted
+++ resolved
@@ -5,22 +5,9 @@
 	"fmt"
 	"io"
 	"io/ioutil"
-<<<<<<< HEAD
-	"log"
-=======
-	"log/syslog"
->>>>>>> 1505b8b4
 	"net/http"
 	_ "net/http/pprof" //nolint:gosec // https://golang.org/doc/diagnostics.html#profiling
 	"os"
-<<<<<<< HEAD
-	"os/signal"
-	"path/filepath"
-	"runtime"
-	"syscall"
-	"time"
-=======
->>>>>>> 1505b8b4
 
 	"github.com/SkycoinProject/dmsg/cmdutil"
 	"github.com/SkycoinProject/skycoin/src/util/logging"
@@ -97,7 +84,7 @@
 	log := logging.NewMasterLogger()
 
 	if syslogAddr != "" {
-		hook, err := logrussyslog.NewSyslogHook("udp", syslogAddr, syslog.LOG_INFO, tag)
+		hook, err := syslog.SetupHook(syslogAddr, tag)
 		if err != nil {
 			log.WithError(err).Error("Failed to connect to the syslog daemon.")
 		} else {
@@ -134,28 +121,8 @@
 		optFunc = profile.TraceProfile
 	}
 
-<<<<<<< HEAD
-	rc.profileStop = profile.Start(profile.ProfilePath("./logs/"+rc.tag), option).Stop
-
-	return rc
-}
-
-func (rc *runConf) startLogger() *runConf {
-	rc.masterLogger = logging.NewMasterLogger()
-	rc.logger = rc.masterLogger.PackageLogger(rc.tag)
-
-	if rc.syslogAddr != "none" {
-		hook, err := syslog.SetupHook(rc.syslogAddr, rc.tag)
-		if err != nil {
-			rc.logger.Errorf("Error setting up syslog: %v", err)
-		} else {
-			rc.masterLogger.AddHook(hook)
-			rc.masterLogger.Out = ioutil.Discard
-		}
-=======
 	if optFunc != nil {
 		stop = profile.Start(profile.ProfilePath("./logs/"+tag), optFunc).Stop
->>>>>>> 1505b8b4
 	}
 
 	if stop == nil {
@@ -191,30 +158,7 @@
 
 	raw, err := ioutil.ReadAll(r)
 	if err != nil {
-<<<<<<< HEAD
-		rc.logger.Warnf("Using no visor start delay due to parsing failure: %v", err)
-
-		startDelay = time.Duration(0)
-	}
-
-	if startDelay != 0 {
-		rc.logger.Infof("Visor start delay is %v, waiting...", startDelay)
-	}
-
-	time.Sleep(startDelay)
-
-	if rc.conf.Dmsgpty != nil && runtime.GOOS != "windows" {
-		if err := visor.UnlinkSocketFiles(rc.conf.Dmsgpty.CLIAddr); err != nil {
-			rc.logger.Fatal("failed to unlink socket files: ", err)
-		}
-	}
-
-	v, ok := visor.NewVisor(rc.conf, rc.restartCtx)
-	if !ok {
-		rc.logger.Fatal("Failed to start visor.")
-=======
 		log.WithError(err).Fatal("Failed to read in config.")
->>>>>>> 1505b8b4
 	}
 
 	conf, err := visorconfig.Parse(mLog, confPath, raw)
