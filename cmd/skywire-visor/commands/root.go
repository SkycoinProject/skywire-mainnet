--- conflicted
+++ resolved
@@ -50,11 +50,7 @@
 	rootCmd.Flags().StringVar(&pprofAddr, "pprofaddr", "localhost:6060", "pprof http port if mode is 'http'")
 	rootCmd.Flags().StringVarP(&confPath, "config", "c", "", "config file location. If the value is 'STDIN', config file will be read from stdin.")
 	rootCmd.Flags().StringVar(&delay, "delay", "0ns", "start delay (deprecated)") // deprecated
-<<<<<<< HEAD
-	rootCmd.Flags().BoolVar(&launchBrowser, "launch-browser", false, "start delay (deprecated)")
-=======
 	rootCmd.Flags().BoolVar(&launchBrowser, "launch-browser", false, "open hypervisor web ui (hypervisor only) with system browser")
->>>>>>> 756e74b4
 }
 
 var rootCmd = &cobra.Command{
@@ -270,15 +266,6 @@
 	if addr[0] == ':' {
 		addr = "localhost" + addr
 	}
-<<<<<<< HEAD
-	if conf.Hypervisor.EnableTLS {
-		addr = "https://" + addr
-	} else {
-		addr = "http://" + addr
-	}
-	go func() {
-		time.Sleep(1 * time.Second)
-=======
 	if addr[:4] != "http" {
 		if conf.Hypervisor.EnableTLS {
 			addr = "https://" + addr
@@ -291,13 +278,10 @@
 			log.Error("Cannot open hypervisor in browser: status check failed")
 			return
 		}
->>>>>>> 756e74b4
 		if err := webbrowser.Open(addr); err != nil {
 			log.WithError(err).Error("webbrowser.Open failed")
 		}
 	}()
-<<<<<<< HEAD
-=======
 }
 
 func checkHvIsRunning(addr string, retries int) bool {
@@ -317,5 +301,4 @@
 		}
 	}
 	return false
->>>>>>> 756e74b4
 }