package commands

// NOTE: "net/http/pprof" is used for profiling.
import (
	"bufio"
	"encoding/json"
	"fmt"
	"io"
	"io/ioutil"
	"log"
	"log/syslog"
	"net/http"
	_ "net/http/pprof" // nolint:gosec // TODO: consider removing for security reasons
	"os"
	"os/signal"
	"path/filepath"
	"syscall"
	"time"

	"github.com/SkycoinProject/skycoin/src/util/logging"
	"github.com/pkg/profile"
	logrussyslog "github.com/sirupsen/logrus/hooks/syslog"
	"github.com/spf13/cobra"

	"github.com/SkycoinProject/skywire-mainnet/pkg/restart"
	"github.com/SkycoinProject/skywire-mainnet/pkg/util/buildinfo"
	"github.com/SkycoinProject/skywire-mainnet/pkg/util/pathutil"
	"github.com/SkycoinProject/skywire-mainnet/pkg/visor"
)

// TODO(evanlinjin): Determine if this is still needed.
//import _ "net/http/pprof" // used for HTTP profiling

const configEnv = "SW_CONFIG"

type runConf struct {
	syslogAddr    string
	tag           string
	confFromStdin bool
	profileMode   string
	port          string
	startDelay    string
	args          []string

	profileStop  func()
	logger       *logging.Logger
	masterLogger *logging.MasterLogger
	conf         *visor.Config
	visor        *visor.Visor
	restartCtx   *restart.Context
}

var conf *runConf

var rootCmd = &cobra.Command{
	Use:   "skywire-visor [config-path]",
	Short: "Visor for skywire",
	Run: func(_ *cobra.Command, args []string) {
		if _, err := buildinfo.Get().WriteTo(log.Writer()); err != nil {
			log.Printf("Failed to output build info: %v", err)
		}

		conf.args = args

		conf.startProfiler().
			startLogger().
			readConfig().
			runVisor().
			waitOsSignals().
			stopVisor()
	},
	Version: buildinfo.Get().Version,
}

func init() {
	conf = new(runConf)
	rootCmd.Flags().StringVarP(&conf.syslogAddr, "syslog", "", "none", "syslog server address. E.g. localhost:514")
	rootCmd.Flags().StringVarP(&conf.tag, "tag", "", "skywire", "logging tag")
	rootCmd.Flags().BoolVarP(&conf.confFromStdin, "stdin", "i", false, "read config from STDIN")
	rootCmd.Flags().StringVarP(&conf.profileMode, "profile", "p", "none", "enable profiling with pprof. Mode:  none or one of: [cpu, mem, mutex, block, trace, http]")
	rootCmd.Flags().StringVarP(&conf.port, "port", "", "6060", "port for http-mode of pprof")
	rootCmd.Flags().StringVarP(&conf.startDelay, "delay", "", "0ns", "delay before visor start")

	conf.restartCtx = restart.CaptureContext()
}

// Execute executes root CLI command.
func Execute() {
	if err := rootCmd.Execute(); err != nil {
		log.Fatal(err)
	}
}

func (rc *runConf) startProfiler() *runConf {
	var option func(*profile.Profile)

	switch rc.profileMode {
	case "none":
		rc.profileStop = func() {}
		return rc
	case "http":
		go func() {
			log.Println(http.ListenAndServe(fmt.Sprintf("localhost:%v", rc.port), nil))
		}()

		rc.profileStop = func() {}

		return rc
	case "cpu":
		option = profile.CPUProfile
	case "mem":
		option = profile.MemProfile
	case "mutex":
		option = profile.MutexProfile
	case "block":
		option = profile.BlockProfile
	case "trace":
		option = profile.TraceProfile
	}

	rc.profileStop = profile.Start(profile.ProfilePath("./logs/"+rc.tag), option).Stop

	return rc
}

func (rc *runConf) startLogger() *runConf {
	rc.masterLogger = logging.NewMasterLogger()
	rc.logger = rc.masterLogger.PackageLogger(rc.tag)

	if rc.syslogAddr != "none" {
		hook, err := logrussyslog.NewSyslogHook("udp", rc.syslogAddr, syslog.LOG_INFO, rc.tag)
		if err != nil {
			rc.logger.Error("Unable to connect to syslog daemon:", err)
		} else {
			rc.masterLogger.AddHook(hook)
			rc.masterLogger.Out = ioutil.Discard
		}
	}

	return rc
}

func (rc *runConf) readConfig() *runConf {
	var reader io.Reader
	var confPath string

	if !rc.confFromStdin {
		cp := pathutil.FindConfigPath(rc.args, 0, configEnv, pathutil.VisorDefaults())

		file, err := os.Open(filepath.Clean(cp))
		if err != nil {
<<<<<<< HEAD
			cfg.logger.Fatalf("Failed to open config: %v", err)
=======
			rc.logger.WithError(err).Fatal("Failed to open config file.")
>>>>>>> 6c4c0d58
		}
		defer func() {
			if err := file.Close(); err != nil {
				rc.logger.WithError(err).Warn("Failed to close config file.")
			}
		}()

		rc.logger.WithField("file", cp).Info("Reading config from file...")
		reader = file
		confPath = cp

	} else {
		rc.logger.Info("Reading config from STDIN...")
		reader = bufio.NewReader(os.Stdin)
		confPath = visor.StdinName
	}

	rc.conf = visor.BaseConfig(rc.masterLogger, confPath)
	dec := json.NewDecoder(reader)
	dec.DisallowUnknownFields()

	if err := dec.Decode(rc.conf); err != nil {
		rc.logger.WithError(err).Fatal("Failed to decode config.")
	}
	if err := rc.conf.Flush(); err != nil {
		rc.logger.WithError(err).Fatal("Failed to flush config.")
	}
	return rc
}

func (rc *runConf) runVisor() *runConf {
	startDelay, err := time.ParseDuration(rc.startDelay)
	if err != nil {
		rc.logger.Warnf("Using no visor start delay due to parsing failure: %v", err)

		startDelay = time.Duration(0)
	}

	if startDelay != 0 {
		rc.logger.Infof("Visor start delay is %v, waiting...", startDelay)
	}

	time.Sleep(startDelay)

	if rc.conf.Dmsgpty != nil {
		if err := visor.UnlinkSocketFiles(rc.conf.Dmsgpty.CLIAddr); err != nil {
			rc.logger.Fatal("failed to unlink socket files: ", err)
		}
	}

	v, ok := visor.NewVisor(rc.conf, rc.restartCtx)
	if !ok {
		rc.logger.Fatal("Failed to start visor.")
	}

	rc.visor = v
	return rc
}

func (rc *runConf) stopVisor() *runConf {
	defer rc.profileStop()

	if err := rc.visor.Close(); err != nil {
		rc.logger.WithError(err).Fatal("Failed to close visor.")
	}
	return rc
}

func (rc *runConf) waitOsSignals() *runConf {
	ch := make(chan os.Signal, 2)
	signal.Notify(ch, []os.Signal{syscall.SIGINT, syscall.SIGTERM, syscall.SIGQUIT}...)
	<-ch

	go func() {
		select {
		case <-time.After(time.Duration(rc.conf.ShutdownTimeout)):
			rc.logger.Fatal("Timeout reached: terminating")
		case s := <-ch:
			rc.logger.Fatalf("Received signal %s: terminating", s)
		}
	}()

	return rc
}<|MERGE_RESOLUTION|>--- conflicted
+++ resolved
@@ -149,11 +149,7 @@
 
 		file, err := os.Open(filepath.Clean(cp))
 		if err != nil {
-<<<<<<< HEAD
-			cfg.logger.Fatalf("Failed to open config: %v", err)
-=======
 			rc.logger.WithError(err).Fatal("Failed to open config file.")
->>>>>>> 6c4c0d58
 		}
 		defer func() {
 			if err := file.Close(); err != nil {
