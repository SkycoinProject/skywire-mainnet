// Copyright 2018 The Go Authors. All rights reserved.
// Use of this source code is governed by a BSD-style
// license that can be found in the LICENSE file.

// +build 386 amd64 amd64p32

package cpu

import "runtime"

const cacheLineSize = 64

func initOptions() {
	options = []option{
		{Name: "adx", Feature: &X86.HasADX},
		{Name: "aes", Feature: &X86.HasAES},
		{Name: "avx", Feature: &X86.HasAVX},
		{Name: "avx2", Feature: &X86.HasAVX2},
<<<<<<< HEAD
=======
		{Name: "avx512", Feature: &X86.HasAVX512},
		{Name: "avx512f", Feature: &X86.HasAVX512F},
		{Name: "avx512cd", Feature: &X86.HasAVX512CD},
		{Name: "avx512er", Feature: &X86.HasAVX512ER},
		{Name: "avx512pf", Feature: &X86.HasAVX512PF},
		{Name: "avx512vl", Feature: &X86.HasAVX512VL},
		{Name: "avx512bw", Feature: &X86.HasAVX512BW},
		{Name: "avx512dq", Feature: &X86.HasAVX512DQ},
		{Name: "avx512ifma", Feature: &X86.HasAVX512IFMA},
		{Name: "avx512vbmi", Feature: &X86.HasAVX512VBMI},
		{Name: "avx512vnniw", Feature: &X86.HasAVX5124VNNIW},
		{Name: "avx5124fmaps", Feature: &X86.HasAVX5124FMAPS},
		{Name: "avx512vpopcntdq", Feature: &X86.HasAVX512VPOPCNTDQ},
		{Name: "avx512vpclmulqdq", Feature: &X86.HasAVX512VPCLMULQDQ},
		{Name: "avx512vnni", Feature: &X86.HasAVX512VNNI},
		{Name: "avx512gfni", Feature: &X86.HasAVX512GFNI},
		{Name: "avx512vaes", Feature: &X86.HasAVX512VAES},
		{Name: "avx512vbmi2", Feature: &X86.HasAVX512VBMI2},
		{Name: "avx512bitalg", Feature: &X86.HasAVX512BITALG},
		{Name: "avx512bf16", Feature: &X86.HasAVX512BF16},
>>>>>>> fb5aabd1
		{Name: "bmi1", Feature: &X86.HasBMI1},
		{Name: "bmi2", Feature: &X86.HasBMI2},
		{Name: "erms", Feature: &X86.HasERMS},
		{Name: "fma", Feature: &X86.HasFMA},
		{Name: "osxsave", Feature: &X86.HasOSXSAVE},
		{Name: "pclmulqdq", Feature: &X86.HasPCLMULQDQ},
		{Name: "popcnt", Feature: &X86.HasPOPCNT},
		{Name: "rdrand", Feature: &X86.HasRDRAND},
		{Name: "rdseed", Feature: &X86.HasRDSEED},
		{Name: "sse3", Feature: &X86.HasSSE3},
		{Name: "sse41", Feature: &X86.HasSSE41},
		{Name: "sse42", Feature: &X86.HasSSE42},
		{Name: "ssse3", Feature: &X86.HasSSSE3},

		// These capabilities should always be enabled on amd64:
		{Name: "sse2", Feature: &X86.HasSSE2, Required: runtime.GOARCH == "amd64"},
	}
}

func archInit() {

	Initialized = true

	maxID, _, _, _ := cpuid(0, 0)

	if maxID < 1 {
		return
	}

	_, _, ecx1, edx1 := cpuid(1, 0)
	X86.HasSSE2 = isSet(26, edx1)

	X86.HasSSE3 = isSet(0, ecx1)
	X86.HasPCLMULQDQ = isSet(1, ecx1)
	X86.HasSSSE3 = isSet(9, ecx1)
	X86.HasFMA = isSet(12, ecx1)
	X86.HasSSE41 = isSet(19, ecx1)
	X86.HasSSE42 = isSet(20, ecx1)
	X86.HasPOPCNT = isSet(23, ecx1)
	X86.HasAES = isSet(25, ecx1)
	X86.HasOSXSAVE = isSet(27, ecx1)
	X86.HasRDRAND = isSet(30, ecx1)

	var osSupportsAVX, osSupportsAVX512 bool
	// For XGETBV, OSXSAVE bit is required and sufficient.
	if X86.HasOSXSAVE {
		eax, _ := xgetbv()
		// Check if XMM and YMM registers have OS support.
		osSupportsAVX = isSet(1, eax) && isSet(2, eax)

		// Check if OPMASK and ZMM registers have OS support.
		osSupportsAVX512 = osSupportsAVX && isSet(5, eax) && isSet(6, eax) && isSet(7, eax)
	}

	X86.HasAVX = isSet(28, ecx1) && osSupportsAVX

	if maxID < 7 {
		return
	}

	_, ebx7, ecx7, edx7 := cpuid(7, 0)
	X86.HasBMI1 = isSet(3, ebx7)
	X86.HasAVX2 = isSet(5, ebx7) && osSupportsAVX
	X86.HasBMI2 = isSet(8, ebx7)
	X86.HasERMS = isSet(9, ebx7)
	X86.HasRDSEED = isSet(18, ebx7)
	X86.HasADX = isSet(19, ebx7)

<<<<<<< HEAD
=======
	X86.HasAVX512 = isSet(16, ebx7) && osSupportsAVX512 // Because avx-512 foundation is the core required extension
	if X86.HasAVX512 {
		X86.HasAVX512F = true
		X86.HasAVX512CD = isSet(28, ebx7)
		X86.HasAVX512ER = isSet(27, ebx7)
		X86.HasAVX512PF = isSet(26, ebx7)
		X86.HasAVX512VL = isSet(31, ebx7)
		X86.HasAVX512BW = isSet(30, ebx7)
		X86.HasAVX512DQ = isSet(17, ebx7)
		X86.HasAVX512IFMA = isSet(21, ebx7)
		X86.HasAVX512VBMI = isSet(1, ecx7)
		X86.HasAVX5124VNNIW = isSet(2, edx7)
		X86.HasAVX5124FMAPS = isSet(3, edx7)
		X86.HasAVX512VPOPCNTDQ = isSet(14, ecx7)
		X86.HasAVX512VPCLMULQDQ = isSet(10, ecx7)
		X86.HasAVX512VNNI = isSet(11, ecx7)
		X86.HasAVX512GFNI = isSet(8, ecx7)
		X86.HasAVX512VAES = isSet(9, ecx7)
		X86.HasAVX512VBMI2 = isSet(6, ecx7)
		X86.HasAVX512BITALG = isSet(12, ecx7)

		eax71, _, _, _ := cpuid(7, 1)
		X86.HasAVX512BF16 = isSet(5, eax71)
	}
>>>>>>> fb5aabd1
}

func isSet(bitpos uint, value uint32) bool {
	return value&(1<<bitpos) != 0
}<|MERGE_RESOLUTION|>--- conflicted
+++ resolved
@@ -16,8 +16,6 @@
 		{Name: "aes", Feature: &X86.HasAES},
 		{Name: "avx", Feature: &X86.HasAVX},
 		{Name: "avx2", Feature: &X86.HasAVX2},
-<<<<<<< HEAD
-=======
 		{Name: "avx512", Feature: &X86.HasAVX512},
 		{Name: "avx512f", Feature: &X86.HasAVX512F},
 		{Name: "avx512cd", Feature: &X86.HasAVX512CD},
@@ -38,7 +36,6 @@
 		{Name: "avx512vbmi2", Feature: &X86.HasAVX512VBMI2},
 		{Name: "avx512bitalg", Feature: &X86.HasAVX512BITALG},
 		{Name: "avx512bf16", Feature: &X86.HasAVX512BF16},
->>>>>>> fb5aabd1
 		{Name: "bmi1", Feature: &X86.HasBMI1},
 		{Name: "bmi2", Feature: &X86.HasBMI2},
 		{Name: "erms", Feature: &X86.HasERMS},
@@ -107,8 +104,6 @@
 	X86.HasRDSEED = isSet(18, ebx7)
 	X86.HasADX = isSet(19, ebx7)
 
-<<<<<<< HEAD
-=======
 	X86.HasAVX512 = isSet(16, ebx7) && osSupportsAVX512 // Because avx-512 foundation is the core required extension
 	if X86.HasAVX512 {
 		X86.HasAVX512F = true
@@ -133,7 +128,6 @@
 		eax71, _, _, _ := cpuid(7, 1)
 		X86.HasAVX512BF16 = isSet(5, eax71)
 	}
->>>>>>> fb5aabd1
 }
 
 func isSet(bitpos uint, value uint32) bool {
