--- conflicted
+++ resolved
@@ -57,15 +57,7 @@
 // to private IP ranges.
 func BlockIPToLocalNetwork(src, dst net.IP) error {
 	cmd := fmt.Sprintf(blockIPToLocalNetCMDFmt, src, src)
-<<<<<<< HEAD
-	if err := exec.Command("sh", "-c", cmd).Run(); err != nil { //nolint:gosec
-		return fmt.Errorf("error running command %s: %w", cmd, err)
-	}
-
-	return nil
-=======
 	return osutil.Run("sh", "-c", cmd)
->>>>>>> ee87cd9a
 }
 
 // GetIPv4ForwardingValue gets current value of IPv4 forwarding.
