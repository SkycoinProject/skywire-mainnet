package skyenv

import (
	"time"

	"github.com/SkycoinProject/dmsg/cipher"
)

// Constants for default services.
const (
	DefaultTpDiscAddr          = "http://transport.discovery.skywire.skycoin.com"
	DefaultDmsgDiscAddr        = "http://dmsg.discovery.skywire.skycoin.com"
	DefaultProxyDiscAddr       = "http://proxy.discovery.skywire.skycoin.com"
	DefaultRouteFinderAddr     = "http://routefinder.skywire.skycoin.com"
	DefaultUptimeTrackerAddr   = "http://uptime-tracker.skywire.skycoin.com"
	DefaultAddressResolverAddr = "http://address.resolver.skywire.skycoin.com"
	DefaultSetupPK             = "0324579f003e6b4048bae2def4365e634d8e0e3054a20fc7af49daf2a179658557"
)

// Constants for testing deployment.
const (
<<<<<<< HEAD
	TestTpDiscAddr          = "http://transport.discovery.skywire.cc"
	TestDmsgDiscAddr        = "http://dmsg.discovery.skywire.cc"
	TestProxyDiscAddr       = "http://proxy.discovery.skywire.cc"
	TestRouteFinderAddr     = "http://routefinder.skywire.cc"
	TestAddressResolverAddr = "http://address-resolver.skywire.cc"
	TestSetupPK             = "026c5a07de617c5c488195b76e8671bf9e7ee654d0633933e202af9e111ffa358d"
=======
	TestTpDiscAddr        = "http://transport.discovery.skywire.cc"
	TestDmsgDiscAddr      = "http://dmsg.discovery.skywire.cc"
	TestProxyDiscAddr     = "http://proxy.discovery.skywire.cc"
	TestRouteFinderAddr   = "http://routefinder.skywire.cc"
	TestUptimeTrackerAddr = "http://uptime-tracker.skywire.cc"
	TestSetupPK           = "026c5a07de617c5c488195b76e8671bf9e7ee654d0633933e202af9e111ffa358d"
>>>>>>> 49ef1cfa
)

// Dmsg port constants.
const (
	DmsgSetupPort      = uint16(36)  // Listening port of a setup node.
	DmsgAwaitSetupPort = uint16(136) // Listening port of a visor for setup operations.
	DmsgTransportPort  = uint16(45)  // Listening port of a visor for incoming transports.
	DmsgHypervisorPort = uint16(46)  // Listening port of a visor for incoming hypervisor connections.
)

// Default dmsgpty constants.
const (
	DmsgPtyPort = uint16(22)

	DefaultDmsgPtyCLINet    = "unix"
	DefaultDmsgPtyCLIAddr   = "/tmp/dmsgpty.sock"
	DefaultDmsgPtyWhitelist = "./dmsgpty/whitelist.json"
)

// Default STCP constants.
const (
	DefaultSTCPAddr = ":7777"
)

// Default skywire app constants.
const (
	SkychatName = "skychat"
	SkychatPort = uint16(1)
	SkychatAddr = ":8001"

	SkysocksName = "skysocks"
	SkysocksPort = uint16(3)

	SkysocksClientName = "skysocks-client"
	SkysocksClientPort = uint16(13)
	SkysocksClientAddr = ":1080"

	VPNServerName = "vpn-server"
	VPNServerPort = uint16(44)

	VPNClientName = "vpn-client"
	// TODO: this one's not needed for the app to run but lack of it causes errors
	VPNClientPort = uint16(43)
)

// RPC constants.
const (
	DefaultRPCAddr    = "localhost:3435"
	DefaultRPCTimeout = time.Second * 5
)

// Default skywire app server and discovery constants
const (
	DefaultAppSrvAddr     = "localhost:5505"
	AppDiscUpdateInterval = time.Second * 30
	DefaultAppLocalPath   = "./local"
	DefaultAppBinPath     = "./apps"
	DefaultLogLevel       = "info"
)

// Default routing constants
const (
	DefaultTpLogStore = "./transport_logs"
)

// MustPK unmarshals string PK to cipher.PubKey. It panics if unmarshaling fails.
func MustPK(pk string) cipher.PubKey {
	var sPK cipher.PubKey
	if err := sPK.UnmarshalText([]byte(pk)); err != nil {
		panic(err)
	}

	return sPK
}<|MERGE_RESOLUTION|>--- conflicted
+++ resolved
@@ -19,21 +19,13 @@
 
 // Constants for testing deployment.
 const (
-<<<<<<< HEAD
 	TestTpDiscAddr          = "http://transport.discovery.skywire.cc"
 	TestDmsgDiscAddr        = "http://dmsg.discovery.skywire.cc"
 	TestProxyDiscAddr       = "http://proxy.discovery.skywire.cc"
 	TestRouteFinderAddr     = "http://routefinder.skywire.cc"
+	TestUptimeTrackerAddr   = "http://uptime-tracker.skywire.cc"
 	TestAddressResolverAddr = "http://address-resolver.skywire.cc"
 	TestSetupPK             = "026c5a07de617c5c488195b76e8671bf9e7ee654d0633933e202af9e111ffa358d"
-=======
-	TestTpDiscAddr        = "http://transport.discovery.skywire.cc"
-	TestDmsgDiscAddr      = "http://dmsg.discovery.skywire.cc"
-	TestProxyDiscAddr     = "http://proxy.discovery.skywire.cc"
-	TestRouteFinderAddr   = "http://routefinder.skywire.cc"
-	TestUptimeTrackerAddr = "http://uptime-tracker.skywire.cc"
-	TestSetupPK           = "026c5a07de617c5c488195b76e8671bf9e7ee654d0633933e202af9e111ffa358d"
->>>>>>> 49ef1cfa
 )
 
 // Dmsg port constants.
