--- conflicted
+++ resolved
@@ -86,22 +86,6 @@
 	return paths
 }
 
-<<<<<<< HEAD
-=======
-// HypervisorDefaults returns the default config paths for hypervisor.
-func HypervisorDefaults() ConfigPaths {
-	paths := make(ConfigPaths)
-	if wd, err := os.Getwd(); err == nil {
-		paths[WorkingDirLoc] = filepath.Join(wd, "hypervisor-config.json")
-	}
-
-	paths[HomeLoc] = filepath.Join(HomeDir(), ".skycoin/hypervisor/hypervisor-config.json")
-	paths[LocalLoc] = "/usr/local/skycoin/hypervisor/hypervisor-config.json"
-
-	return paths
-}
-
->>>>>>> ffecd1c5
 // FindConfigPath is used by a service to find a config file path in the following order:
 // - From CLI argument.
 // - From ENV.
