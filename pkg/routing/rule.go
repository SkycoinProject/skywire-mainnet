package routing

import (
	"bytes"
	"encoding/binary"
	"errors"
	"fmt"
	"time"

	"github.com/google/uuid"
	"github.com/skycoin/dmsg/cipher"
)

// RuleHeaderSize represents the base size of a rule.
// All rules should be at-least this size.
// TODO(evanlinjin): Document the format of rules in comments.
const RuleHeaderSize = 13

// RuleType defines type of a routing rule
type RuleType byte

func (rt RuleType) String() string {
	switch rt {
	case RuleApp:
		return "App"
	case RuleForward:
		return "Forward"
	}

	return fmt.Sprintf("Unknown(%d)", rt)
}

const (
	// RuleApp defines App routing rule type.
	RuleApp RuleType = iota
	// RuleForward defines Forward routing rule type.
	RuleForward
)

// Rule represents a routing rule.
// There are two types of routing rules; App and Forward.
//
type Rule []byte

// KeepAlive returns rule's keep-alive timeout.
func (r Rule) KeepAlive() time.Duration {
	return time.Duration(binary.BigEndian.Uint64(r))
}

// Type returns type of a rule.
func (r Rule) Type() RuleType {
	return RuleType(r[8])
}

// RouteID returns RouteID from the rule: reverse ID for an app rule
// and next ID for a forward rule.
func (r Rule) RouteID() RouteID {
	return RouteID(binary.BigEndian.Uint32(r[9:]))
}

// SetRouteID sets RouteID for the rule: reverse ID for an app rule
// and next ID for a forward rule.
func (r Rule) SetRouteID(routeID RouteID) {
	binary.BigEndian.PutUint32(r[9:], uint32(routeID))
}

// TransportID returns next transport ID for a forward rule.
func (r Rule) TransportID() uuid.UUID {
	if r.Type() != RuleForward {
		panic("invalid rule")
	}
	return uuid.Must(uuid.FromBytes(r[13:29]))
}

// RemotePK returns remove PK for an app rule.
func (r Rule) RemotePK() cipher.PubKey {
	if r.Type() != RuleApp {
		panic("invalid rule")
	}

	pk := cipher.PubKey{}
	if err := pk.UnmarshalBinary(r[13:46]); err != nil {
		log.WithError(err).Warn("Failed to unmarshal public key")
	}
	return pk
}

// RemotePort returns remote Port for an app rule.
func (r Rule) RemotePort() Port {
	if r.Type() != RuleApp {
		panic("invalid rule")
	}
	return Port(binary.BigEndian.Uint16(r[46:]))
}

// LocalPort returns local Port for an app rule.
func (r Rule) LocalPort() Port {
	if r.Type() != RuleApp {
		panic("invalid rule")
	}
	return Port(binary.BigEndian.Uint16(r[48:]))
}

// RequestRouteID returns route ID which will be used to register this rule within
// the visor node.
func (r Rule) RequestRouteID() RouteID {
	return RouteID(binary.BigEndian.Uint32(r[50:]))
}

// SetRequestRouteID sets the route ID which will be used to register this rule within
// the visor node.
func (r Rule) SetRequestRouteID(id RouteID) {
	binary.BigEndian.PutUint32(r[50:], uint32(id))
}

func (r Rule) String() string {
	if r.Type() == RuleApp {
		return fmt.Sprintf("App: <resp-rid: %d><remote-pk: %s><remote-port: %d><local-port: %d>",
			r.RouteID(), r.RemotePK(), r.RemotePort(), r.LocalPort())
	}

	return fmt.Sprintf("Forward: <next-rid: %d><next-tid: %s>", r.RouteID(), r.TransportID())
}

// RuleAppFields summarizes App fields of a RoutingRule.
type RuleAppFields struct {
	RespRID    RouteID       `json:"resp_rid"`
	RemotePK   cipher.PubKey `json:"remote_pk"`
	RemotePort Port          `json:"remote_port"`
	LocalPort  Port          `json:"local_port"`
}

// RuleForwardFields summarizes Forward fields of a RoutingRule.
type RuleForwardFields struct {
	NextRID RouteID   `json:"next_rid"`
	NextTID uuid.UUID `json:"next_tid"`
}

// RuleSummary provides a summary of a RoutingRule.
type RuleSummary struct {
	KeepAlive      time.Duration      `json:"keep_alive"`
	Type           RuleType           `json:"rule_type"`
	AppFields      *RuleAppFields     `json:"app_fields,omitempty"`
	ForwardFields  *RuleForwardFields `json:"forward_fields,omitempty"`
	RequestRouteID RouteID            `json:"request_route_id"`
}

// ToRule converts RoutingRuleSummary to RoutingRule.
func (rs *RuleSummary) ToRule() (Rule, error) {
	if rs.Type == RuleApp && rs.AppFields != nil && rs.ForwardFields == nil {
		f := rs.AppFields
<<<<<<< HEAD
		return AppRule(rs.ExpireAt, rs.RequestRouteID, f.RespRID, f.RemotePK, f.LocalPort, f.RemotePort), nil
=======
		return AppRule(rs.KeepAlive, f.RespRID, f.RemotePK, f.RemotePort, f.LocalPort, rs.RequestRouteID), nil
>>>>>>> 2a81b33e
	}
	if rs.Type == RuleForward && rs.AppFields == nil && rs.ForwardFields != nil {
		f := rs.ForwardFields
		return ForwardRule(rs.KeepAlive, f.NextRID, f.NextTID, rs.RequestRouteID), nil
	}
	return nil, errors.New("invalid routing rule summary")
}

// Summary returns the RoutingRule's summary.
func (r Rule) Summary() *RuleSummary {
	summary := RuleSummary{
		KeepAlive:      r.KeepAlive(),
		Type:           r.Type(),
		RequestRouteID: r.RequestRouteID(),
	}
	if summary.Type == RuleApp {
		summary.AppFields = &RuleAppFields{
			RespRID:    r.RouteID(),
			RemotePK:   r.RemotePK(),
			RemotePort: r.RemotePort(),
			LocalPort:  r.LocalPort(),
		}
	} else {
		summary.ForwardFields = &RuleForwardFields{
			NextRID: r.RouteID(),
			NextTID: r.TransportID(),
		}
	}
	return &summary
}

// AppRule constructs a new consume RoutingRule.
<<<<<<< HEAD
func AppRule(expireAt time.Time, reqRoute, respRoute RouteID, remotePK cipher.PubKey, localPort, remotePort Port) Rule {
=======
func AppRule(keepAlive time.Duration, respRoute RouteID, remotePK cipher.PubKey, remotePort, localPort Port,
	requestRouteID RouteID) Rule {
>>>>>>> 2a81b33e
	rule := make([]byte, RuleHeaderSize)

	if keepAlive < 0 {
		keepAlive = 0
	}

	binary.BigEndian.PutUint64(rule, uint64(keepAlive))

	rule[8] = byte(RuleApp)
	binary.BigEndian.PutUint32(rule[9:], uint32(respRoute))
	rule = append(rule, remotePK[:]...)
	rule = append(rule, bytes.Repeat([]byte{0}, 8)...)
	binary.BigEndian.PutUint16(rule[46:], uint16(remotePort))
	binary.BigEndian.PutUint16(rule[48:], uint16(localPort))
	binary.BigEndian.PutUint32(rule[50:], uint32(reqRoute))
	return rule
}

// ForwardRule constructs a new forward RoutingRule.
func ForwardRule(keepAlive time.Duration, nextRoute RouteID, nextTrID uuid.UUID, requestRouteID RouteID) Rule {
	rule := make([]byte, RuleHeaderSize)

	if keepAlive < 0 {
		keepAlive = 0
	}

	binary.BigEndian.PutUint64(rule, uint64(keepAlive))

	rule[8] = byte(RuleForward)
	binary.BigEndian.PutUint32(rule[9:], uint32(nextRoute))
	rule = append(rule, nextTrID[:]...)
	rule = append(rule, bytes.Repeat([]byte{0}, 25)...)
	binary.BigEndian.PutUint32(rule[50:], uint32(requestRouteID))
	return rule
}<|MERGE_RESOLUTION|>--- conflicted
+++ resolved
@@ -149,11 +149,7 @@
 func (rs *RuleSummary) ToRule() (Rule, error) {
 	if rs.Type == RuleApp && rs.AppFields != nil && rs.ForwardFields == nil {
 		f := rs.AppFields
-<<<<<<< HEAD
-		return AppRule(rs.ExpireAt, rs.RequestRouteID, f.RespRID, f.RemotePK, f.LocalPort, f.RemotePort), nil
-=======
-		return AppRule(rs.KeepAlive, f.RespRID, f.RemotePK, f.RemotePort, f.LocalPort, rs.RequestRouteID), nil
->>>>>>> 2a81b33e
+		return AppRule(rs.KeepAlive, rs.RequestRouteID, f.RespRID, f.RemotePK, f.LocalPort, f.RemotePort), nil
 	}
 	if rs.Type == RuleForward && rs.AppFields == nil && rs.ForwardFields != nil {
 		f := rs.ForwardFields
@@ -186,12 +182,7 @@
 }
 
 // AppRule constructs a new consume RoutingRule.
-<<<<<<< HEAD
-func AppRule(expireAt time.Time, reqRoute, respRoute RouteID, remotePK cipher.PubKey, localPort, remotePort Port) Rule {
-=======
-func AppRule(keepAlive time.Duration, respRoute RouteID, remotePK cipher.PubKey, remotePort, localPort Port,
-	requestRouteID RouteID) Rule {
->>>>>>> 2a81b33e
+func AppRule(keepAlive time.Duration, reqRoute, respRoute RouteID, remotePK cipher.PubKey, localPort, remotePort Port) Rule {
 	rule := make([]byte, RuleHeaderSize)
 
 	if keepAlive < 0 {
