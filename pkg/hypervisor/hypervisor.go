--- conflicted
+++ resolved
@@ -155,7 +155,6 @@
 	r.ServeHTTP(w, req)
 }
 
-<<<<<<< HEAD
 // VisorHealth represents a node's health report attached to it's pk for identification
 type VisorHealth struct {
 	Status int `json:"status"`
@@ -188,7 +187,9 @@
 			httputil.WriteJSON(w, r, http.StatusInternalServerError, err)
 		}
 		httputil.WriteJSON(w, r, http.StatusOK, u)
-=======
+	})
+}
+
 // executes a command and returns its output
 func (m *Node) exec() http.HandlerFunc {
 	return m.withCtx(m.nodeCtx, func(w http.ResponseWriter, r *http.Request, ctx *httpCtx) {
@@ -210,7 +211,6 @@
 			Output string `json:"output"`
 		}{string(out)}
 		httputil.WriteJSON(w, r, http.StatusOK, output)
->>>>>>> 9bb549dc
 	})
 }
 
