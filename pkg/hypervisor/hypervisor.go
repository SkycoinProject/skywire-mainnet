// Package hypervisor implements management node
package hypervisor

import (
	"encoding/hex"
	"errors"
	"fmt"
	"io"
	"math/rand"
	"net/http"
	"runtime"
	"strconv"
	"strings"
	"sync"
	"time"

	"github.com/SkycoinProject/dmsg"
	"github.com/SkycoinProject/dmsg/cipher"
	"github.com/SkycoinProject/dmsg/httputil"
	"github.com/SkycoinProject/skycoin/src/util/logging"
	"github.com/go-chi/chi"
	"github.com/go-chi/chi/middleware"
	"github.com/google/uuid"

	"github.com/SkycoinProject/skywire-mainnet/pkg/app/appcommon"
	"github.com/SkycoinProject/skywire-mainnet/pkg/app/launcher"
	"github.com/SkycoinProject/skywire-mainnet/pkg/routing"
	"github.com/SkycoinProject/skywire-mainnet/pkg/skyenv"
	"github.com/SkycoinProject/skywire-mainnet/pkg/util/buildinfo"
	"github.com/SkycoinProject/skywire-mainnet/pkg/visor"
)

const (
	healthTimeout = 5 * time.Second
	httpTimeout   = 30 * time.Second
)

const (
	statusStop = iota
	statusStart
)

var (
	log = logging.MustGetLogger("hypervisor") // nolint: gochecknoglobals
)

// VisorConn represents a visor connection.
type VisorConn struct {
	Addr  dmsg.Addr
	RPC   visor.RPCClient
	PtyUI *dmsgPtyUI
}

// Hypervisor manages visors.
type Hypervisor struct {
	c      Config
	assets http.FileSystem             // Web UI.
	visors map[cipher.PubKey]VisorConn // connected remote visors.
	users  *UserManager
	mu     *sync.RWMutex
}

// New creates a new Hypervisor.
func New(assets http.FileSystem, config Config) (*Hypervisor, error) {
	config.Cookies.TLS = config.EnableTLS

	boltUserDB, err := NewBoltUserStore(config.DBPath)
	if err != nil {
		return nil, err
	}

	singleUserDB := NewSingleUserStore("admin", boltUserDB)

	return &Hypervisor{
		c:      config,
		assets: assets,
		visors: make(map[cipher.PubKey]VisorConn),
		users:  NewUserManager(singleUserDB, config.Cookies),
		mu:     new(sync.RWMutex),
	}, nil
}

// ServeRPC serves RPC of a Hypervisor.
func (hv *Hypervisor) ServeRPC(dmsgC *dmsg.Client, lis *dmsg.Listener) error {
	for {
		conn, err := lis.AcceptStream()
		if err != nil {
			return err
		}
		addr := conn.RawRemoteAddr()
		log := logging.MustGetLogger(fmt.Sprintf("rpc_client:%s", addr.PK))
		visorConn := &VisorConn{
			Addr:  addr,
			RPC:   visor.NewRPCClient(log, conn, visor.RPCPrefix, skyenv.DefaultRPCTimeout),
			PtyUI: setupDmsgPtyUI(dmsgC, addr.PK),
		}
		log.WithField("remote_addr", addr).Info("Accepted.")
		hv.mu.Lock()
		hv.visors[addr.PK] = *visorConn
		hv.mu.Unlock()
	}
}

// MockConfig configures how mock data is to be added.
type MockConfig struct {
	Visors            int
	MaxTpsPerVisor    int
	MaxRoutesPerVisor int
	EnableAuth        bool
}

// AddMockData adds mock data to Hypervisor.
func (hv *Hypervisor) AddMockData(config MockConfig) error {
	r := rand.New(rand.NewSource(time.Now().UnixNano()))

	for i := 0; i < config.Visors; i++ {
		pk, client, err := visor.NewMockRPCClient(r, config.MaxTpsPerVisor, config.MaxRoutesPerVisor)
		if err != nil {
			return err
		}

		hv.mu.Lock()
		hv.visors[pk] = VisorConn{
			Addr: dmsg.Addr{
				PK:   pk,
				Port: uint16(i),
			},
			RPC: client,
		}
		hv.mu.Unlock()
	}

	hv.c.EnableAuth = config.EnableAuth

	return nil
}

// ServeHTTP implements http.Handler
func (hv *Hypervisor) ServeHTTP(w http.ResponseWriter, req *http.Request) {
	r := chi.NewRouter()
	r.Use(middleware.Logger)

	r.Route("/", func(r chi.Router) {
		r.Route("/api", func(r chi.Router) {
			r.Use(middleware.Timeout(httpTimeout))

			r.Get("/ping", hv.getPong())

			if hv.c.EnableAuth {
				r.Group(func(r chi.Router) {
					r.Post("/create-account", hv.users.CreateAccount())
					r.Post("/login", hv.users.Login())
					r.Post("/logout", hv.users.Logout())
				})
			}

			r.Group(func(r chi.Router) {
				if hv.c.EnableAuth {
					r.Use(hv.users.Authorize)
				}
				r.Get("/user", hv.users.UserInfo())
				r.Post("/change-password", hv.users.ChangePassword())
				r.Get("/about", hv.getAbout())
				r.Get("/visors", hv.getVisors())
				r.Get("/visors/{pk}", hv.getVisor())
				r.Get("/visors/{pk}/health", hv.getHealth())
				r.Get("/visors/{pk}/uptime", hv.getUptime())
				r.Get("/visors/{pk}/apps", hv.getApps())
				r.Get("/visors/{pk}/apps/{app}", hv.getApp())
				r.Put("/visors/{pk}/apps/{app}", hv.putApp())
				r.Get("/visors/{pk}/apps/{app}/logs", hv.appLogsSince())
				r.Get("/visors/{pk}/transport-types", hv.getTransportTypes())
				r.Get("/visors/{pk}/transports", hv.getTransports())
				r.Post("/visors/{pk}/transports", hv.postTransport())
				r.Get("/visors/{pk}/transports/{tid}", hv.getTransport())
				r.Delete("/visors/{pk}/transports/{tid}", hv.deleteTransport())
				r.Get("/visors/{pk}/routes", hv.getRoutes())
				r.Post("/visors/{pk}/routes", hv.postRoute())
				r.Get("/visors/{pk}/routes/{rid}", hv.getRoute())
				r.Put("/visors/{pk}/routes/{rid}", hv.putRoute())
				r.Delete("/visors/{pk}/routes/{rid}", hv.deleteRoute())
				r.Get("/visors/{pk}/routegroups", hv.getRouteGroups())
				r.Post("/visors/{pk}/restart", hv.restart())
				r.Post("/visors/{pk}/exec", hv.exec())
				r.Post("/visors/{pk}/update", hv.update())
				r.Get("/visors/{pk}/update/available", hv.updateAvailable())
			})
		})

		// we don't enable `dmsgpty` endpoints for Windows
		if runtime.GOOS != "windows" {
			r.Route("/pty", func(r chi.Router) {
				if hv.c.EnableAuth {
					r.Use(hv.users.Authorize)
				}
				r.Get("/{pk}", hv.getPty())
			})
		}

		r.Handle("/*", http.FileServer(hv.assets))
	})

	r.ServeHTTP(w, req)
}

func (hv *Hypervisor) getPong() http.HandlerFunc {
	return func(w http.ResponseWriter, r *http.Request) {
		if _, err := w.Write([]byte(`"PONG!"`)); err != nil {
			log.WithError(err).Warn("getPong: Failed to send PONG!")
		}
	}
}

// About provides info about the hypervisor.
type About struct {
	PubKey cipher.PubKey   `json:"public_key"` // The hypervisor's public key.
	Build  *buildinfo.Info `json:"build"`
}

func (hv *Hypervisor) getAbout() http.HandlerFunc {
	return func(w http.ResponseWriter, r *http.Request) {
		httputil.WriteJSON(w, r, http.StatusOK, About{
			PubKey: hv.c.PK,
			Build:  buildinfo.Get(),
		})
	}
}

// VisorHealth represents a visor's health report attached to hypervisor to visor request status
type VisorHealth struct {
	Status int `json:"status"`
	*visor.HealthInfo
}

// provides summary of health information for every visor
func (hv *Hypervisor) getHealth() http.HandlerFunc {
	return hv.withCtx(hv.visorCtx, func(w http.ResponseWriter, r *http.Request, ctx *httpCtx) {
		vh := &VisorHealth{}

		type healthRes struct {
			h   *visor.HealthInfo
			err error
		}

		resCh := make(chan healthRes)
		tCh := time.After(healthTimeout)

		go func() {
			hi, err := ctx.RPC.Health()
			resCh <- healthRes{hi, err}
		}()

		select {
		case res := <-resCh:
			if res.err != nil {
				vh.Status = http.StatusInternalServerError
			} else {
				vh.HealthInfo = res.h
				vh.Status = http.StatusOK
			}

			httputil.WriteJSON(w, r, http.StatusOK, vh)
		case <-tCh:
			httputil.WriteJSON(w, r, http.StatusRequestTimeout, &VisorHealth{Status: http.StatusRequestTimeout})
		}
	})
}

// getUptime gets given visor's uptime
func (hv *Hypervisor) getUptime() http.HandlerFunc {
	return hv.withCtx(hv.visorCtx, func(w http.ResponseWriter, r *http.Request, ctx *httpCtx) {
		u, err := ctx.RPC.Uptime()
		if err != nil {
			httputil.WriteJSON(w, r, http.StatusInternalServerError, err)
			return
		}

		httputil.WriteJSON(w, r, http.StatusOK, u)
	})
}

type summaryResp struct {
	TCPAddr string `json:"tcp_addr"`
	Online  bool   `json:"online"`
	*visor.Summary
}

// provides summary of all visors.
func (hv *Hypervisor) getVisors() http.HandlerFunc {
	return func(w http.ResponseWriter, r *http.Request) {
		hv.mu.RLock()
		wg := new(sync.WaitGroup)
		wg.Add(len(hv.visors))
		summaries, i := make([]summaryResp, len(hv.visors)), 0

		for pk, c := range hv.visors {
			go func(pk cipher.PubKey, c VisorConn, i int) {
				log := log.
					WithField("visor_addr", c.Addr).
					WithField("func", "getVisors")

				log.Debug("Requesting summary via RPC.")

				summary, err := c.RPC.Summary()
				if err != nil {
					log.WithError(err).
						Warn("Failed to obtain summary via RPC.")
					summary = &visor.Summary{PubKey: pk}
				} else {
					log.Debug("Obtained summary via RPC.")
				}
				summaries[i] = summaryResp{
					TCPAddr: c.Addr.String(),
					Online:  err == nil,
					Summary: summary,
				}
				wg.Done()
			}(pk, c, i)
			i++
		}

		wg.Wait()
		hv.mu.RUnlock()

		httputil.WriteJSON(w, r, http.StatusOK, summaries)
	}
}

// provides summary of single visor.
func (hv *Hypervisor) getVisor() http.HandlerFunc {
	return hv.withCtx(hv.visorCtx, func(w http.ResponseWriter, r *http.Request, ctx *httpCtx) {
		summary, err := ctx.RPC.Summary()
		if err != nil {
			httputil.WriteJSON(w, r, http.StatusInternalServerError, err)
			return
		}

		httputil.WriteJSON(w, r, http.StatusOK, summaryResp{
			TCPAddr: ctx.Addr.String(),
			Summary: summary,
		})
	})
}

// returns app summaries of a given node of pk
func (hv *Hypervisor) getApps() http.HandlerFunc {
	return hv.withCtx(hv.visorCtx, func(w http.ResponseWriter, r *http.Request, ctx *httpCtx) {
		apps, err := ctx.RPC.Apps()
		if err != nil {
			httputil.WriteJSON(w, r, http.StatusInternalServerError, err)
			return
		}

		httputil.WriteJSON(w, r, http.StatusOK, apps)
	})
}

// returns an app summary of a given visor's pk and app name
func (hv *Hypervisor) getApp() http.HandlerFunc {
	return hv.withCtx(hv.appCtx, func(w http.ResponseWriter, r *http.Request, ctx *httpCtx) {
		httputil.WriteJSON(w, r, http.StatusOK, ctx.App)
	})
}

// TODO: simplify
// nolint: funlen,gocognit,godox
func (hv *Hypervisor) putApp() http.HandlerFunc {
	return hv.withCtx(hv.appCtx, func(w http.ResponseWriter, r *http.Request, ctx *httpCtx) {
		var reqBody struct {
			AutoStart *bool          `json:"autostart,omitempty"`
			Status    *int           `json:"status,omitempty"`
			Passcode  *string        `json:"passcode,omitempty"`
			PK        *cipher.PubKey `json:"pk,omitempty"`
		}

		if err := httputil.ReadJSON(r, &reqBody); err != nil {
			if err != io.EOF {
				log.Warnf("putApp request: %v", err)
			}

			httputil.WriteJSON(w, r, http.StatusBadRequest, ErrMalformedRequest)

			return
		}

		if reqBody.AutoStart != nil {
			if *reqBody.AutoStart != ctx.App.AutoStart {
				if err := ctx.RPC.SetAutoStart(ctx.App.Name, *reqBody.AutoStart); err != nil {
					httputil.WriteJSON(w, r, http.StatusInternalServerError, err)
					return
				}
			}
		}

<<<<<<< HEAD
		if reqBody.Passcode != nil {
			if err := ctx.RPC.SetAppPassword(ctx.App.App, *reqBody.Passcode); err != nil {
=======
		const (
			skysocksName       = "skysocks"
			skysocksClientName = "skysocks-client"
		)

		if reqBody.Passcode != nil && ctx.App.Name == skysocksName {
			if err := ctx.RPC.SetSocksPassword(*reqBody.Passcode); err != nil {
>>>>>>> a35f44e0
				httputil.WriteJSON(w, r, http.StatusInternalServerError, err)
				return
			}
		}

<<<<<<< HEAD
		if reqBody.PK != nil {
			if err := ctx.RPC.SetAppPK(ctx.App.App, *reqBody.PK); err != nil {
=======
		if reqBody.PK != nil && ctx.App.Name == skysocksClientName {
			log.Errorf("SETTING PK: %s", *reqBody.PK)
			if err := ctx.RPC.SetSocksClientPK(*reqBody.PK); err != nil {
				log.Errorf("ERROR SETTING PK")
>>>>>>> a35f44e0
				httputil.WriteJSON(w, r, http.StatusInternalServerError, err)
				return
			}
		}

		if reqBody.Status != nil {
			switch *reqBody.Status {
			case statusStop:
				if err := ctx.RPC.StopApp(ctx.App.Name); err != nil {
					httputil.WriteJSON(w, r, http.StatusInternalServerError, err)
					return
				}
			case statusStart:
<<<<<<< HEAD
				if err := ctx.RPC.StartApp(ctx.App.App); err != nil {
=======
				if err := ctx.RPC.StartApp(ctx.App.Name); err != nil {
					log.Errorf("ERROR STARTING APP")
>>>>>>> a35f44e0
					httputil.WriteJSON(w, r, http.StatusInternalServerError, err)
					return
				}
			default:
				errMsg := fmt.Errorf("value of 'status' field is %d when expecting 0 or 1", *reqBody.Status)
				httputil.WriteJSON(w, r, http.StatusBadRequest, errMsg)
				return
			}
		}

		httputil.WriteJSON(w, r, http.StatusOK, ctx.App)
	})
}

// LogsRes parses logs as json, along with the last obtained timestamp for use on subsequent requests
type LogsRes struct {
	LastLogTimestamp string   `json:"last_log_timestamp"`
	Logs             []string `json:"logs"`
}

func (hv *Hypervisor) appLogsSince() http.HandlerFunc {
	return hv.withCtx(hv.appCtx, func(w http.ResponseWriter, r *http.Request, ctx *httpCtx) {
		since := r.URL.Query().Get("since")
		since = strings.Replace(since, " ", "+", 1) // we need to put '+' again that was replaced in the query string

		// if time is not parsable or empty default to return all logs
		t, err := time.Parse(time.RFC3339Nano, since)
		if err != nil {
			t = time.Unix(0, 0)
		}

		logs, err := ctx.RPC.LogsSince(t, ctx.App.Name)
		if err != nil {
			httputil.WriteJSON(w, r, http.StatusInternalServerError, err)
			return
		}

		if len(logs) == 0 {
			httputil.WriteJSON(w, r, http.StatusInternalServerError, fmt.Errorf("no new available logs"))
			return
		}

		httputil.WriteJSON(w, r, http.StatusOK, &LogsRes{
			LastLogTimestamp: appcommon.TimestampFromLog(logs[len(logs)-1]),
			Logs:             logs,
		})
	})
}

func (hv *Hypervisor) getTransportTypes() http.HandlerFunc {
	return hv.withCtx(hv.visorCtx, func(w http.ResponseWriter, r *http.Request, ctx *httpCtx) {
		types, err := ctx.RPC.TransportTypes()
		if err != nil {
			httputil.WriteJSON(w, r, http.StatusInternalServerError, err)
			return
		}

		httputil.WriteJSON(w, r, http.StatusOK, types)
	})
}

func (hv *Hypervisor) getTransports() http.HandlerFunc {
	return hv.withCtx(hv.visorCtx, func(w http.ResponseWriter, r *http.Request, ctx *httpCtx) {
		qTypes := strSliceFromQuery(r, "type", nil)

		qPKs, err := pkSliceFromQuery(r, "pk", nil)
		if err != nil {
			httputil.WriteJSON(w, r, http.StatusBadRequest, err)
			return
		}

		qLogs, err := httputil.BoolFromQuery(r, "logs", true)
		if err != nil {
			httputil.WriteJSON(w, r, http.StatusBadRequest, err)
			return
		}

		transports, err := ctx.RPC.Transports(qTypes, qPKs, qLogs)
		if err != nil {
			httputil.WriteJSON(w, r, http.StatusInternalServerError, err)
			return
		}
		httputil.WriteJSON(w, r, http.StatusOK, transports)
	})
}

func (hv *Hypervisor) postTransport() http.HandlerFunc {
	return hv.withCtx(hv.visorCtx, func(w http.ResponseWriter, r *http.Request, ctx *httpCtx) {
		var reqBody struct {
			TpType string        `json:"transport_type"`
			Remote cipher.PubKey `json:"remote_pk"`
			Public bool          `json:"public"`
		}

		if err := httputil.ReadJSON(r, &reqBody); err != nil {
			if err != io.EOF {
				log.Warnf("postTransport request: %v", err)
			}

			httputil.WriteJSON(w, r, http.StatusBadRequest, ErrMalformedRequest)

			return
		}

		const timeout = 30 * time.Second
		summary, err := ctx.RPC.AddTransport(reqBody.Remote, reqBody.TpType, reqBody.Public, timeout)
		if err != nil {
			httputil.WriteJSON(w, r, http.StatusInternalServerError, err)
			return
		}

		httputil.WriteJSON(w, r, http.StatusOK, summary)
	})
}

func (hv *Hypervisor) getTransport() http.HandlerFunc {
	return hv.withCtx(hv.tpCtx, func(w http.ResponseWriter, r *http.Request, ctx *httpCtx) {
		httputil.WriteJSON(w, r, http.StatusOK, ctx.Tp)
	})
}

func (hv *Hypervisor) deleteTransport() http.HandlerFunc {
	return hv.withCtx(hv.tpCtx, func(w http.ResponseWriter, r *http.Request, ctx *httpCtx) {
		if err := ctx.RPC.RemoveTransport(ctx.Tp.ID); err != nil {
			httputil.WriteJSON(w, r, http.StatusInternalServerError, err)
			return
		}

		httputil.WriteJSON(w, r, http.StatusOK, true)
	})
}

type routingRuleResp struct {
	Key     routing.RouteID      `json:"key"`
	Rule    string               `json:"rule"`
	Summary *routing.RuleSummary `json:"rule_summary,omitempty"`
}

func makeRoutingRuleResp(key routing.RouteID, rule routing.Rule, summary bool) routingRuleResp {
	resp := routingRuleResp{
		Key:  key,
		Rule: hex.EncodeToString(rule),
	}

	if summary {
		resp.Summary = rule.Summary()
	}

	return resp
}

func (hv *Hypervisor) getRoutes() http.HandlerFunc {
	return hv.withCtx(hv.visorCtx, func(w http.ResponseWriter, r *http.Request, ctx *httpCtx) {
		qSummary, err := httputil.BoolFromQuery(r, "summary", false)
		if err != nil {
			httputil.WriteJSON(w, r, http.StatusBadRequest, err)
			return
		}

		rules, err := ctx.RPC.RoutingRules()
		if err != nil {
			httputil.WriteJSON(w, r, http.StatusInternalServerError, err)
			return
		}

		resp := make([]routingRuleResp, len(rules))
		for i, rule := range rules {
			resp[i] = makeRoutingRuleResp(rule.KeyRouteID(), rule, qSummary)
		}

		httputil.WriteJSON(w, r, http.StatusOK, resp)
	})
}

func (hv *Hypervisor) postRoute() http.HandlerFunc {
	return hv.withCtx(hv.visorCtx, func(w http.ResponseWriter, r *http.Request, ctx *httpCtx) {
		var summary routing.RuleSummary
		if err := httputil.ReadJSON(r, &summary); err != nil {
			if err != io.EOF {
				log.Warnf("postRoute request: %v", err)
			}

			httputil.WriteJSON(w, r, http.StatusBadRequest, ErrMalformedRequest)

			return
		}

		rule, err := summary.ToRule()
		if err != nil {
			httputil.WriteJSON(w, r, http.StatusBadRequest, err)
			return
		}

		if err := ctx.RPC.SaveRoutingRule(rule); err != nil {
			httputil.WriteJSON(w, r, http.StatusInternalServerError, err)
			return
		}

		httputil.WriteJSON(w, r, http.StatusOK, makeRoutingRuleResp(rule.KeyRouteID(), rule, true))
	})
}

func (hv *Hypervisor) getRoute() http.HandlerFunc {
	return hv.withCtx(hv.routeCtx, func(w http.ResponseWriter, r *http.Request, ctx *httpCtx) {
		qSummary, err := httputil.BoolFromQuery(r, "summary", true)
		if err != nil {
			httputil.WriteJSON(w, r, http.StatusBadRequest, err)
			return
		}

		rule, err := ctx.RPC.RoutingRule(ctx.RtKey)
		if err != nil {
			httputil.WriteJSON(w, r, http.StatusNotFound, err)
			return
		}

		httputil.WriteJSON(w, r, http.StatusOK, makeRoutingRuleResp(ctx.RtKey, rule, qSummary))
	})
}

func (hv *Hypervisor) putRoute() http.HandlerFunc {
	return hv.withCtx(hv.routeCtx, func(w http.ResponseWriter, r *http.Request, ctx *httpCtx) {
		var summary routing.RuleSummary
		if err := httputil.ReadJSON(r, &summary); err != nil {
			if err != io.EOF {
				log.Warnf("putRoute request: %v", err)
			}

			httputil.WriteJSON(w, r, http.StatusBadRequest, ErrMalformedRequest)

			return
		}

		rule, err := summary.ToRule()
		if err != nil {
			httputil.WriteJSON(w, r, http.StatusBadRequest, err)
			return
		}

		if err := ctx.RPC.SaveRoutingRule(rule); err != nil {
			httputil.WriteJSON(w, r, http.StatusInternalServerError, err)
			return
		}

		httputil.WriteJSON(w, r, http.StatusOK, makeRoutingRuleResp(ctx.RtKey, rule, true))
	})
}

func (hv *Hypervisor) deleteRoute() http.HandlerFunc {
	return hv.withCtx(hv.routeCtx, func(w http.ResponseWriter, r *http.Request, ctx *httpCtx) {
		if err := ctx.RPC.RemoveRoutingRule(ctx.RtKey); err != nil {
			httputil.WriteJSON(w, r, http.StatusNotFound, err)
			return
		}

		httputil.WriteJSON(w, r, http.StatusOK, true)
	})
}

type routeGroupResp struct {
	routing.RuleConsumeFields
	FwdRule routing.RuleForwardFields `json:"resp"`
}

func makeRouteGroupResp(info visor.RouteGroupInfo) routeGroupResp {
	if len(info.FwdRule) == 0 || len(info.ConsumeRule) == 0 {
		return routeGroupResp{}
	}

	return routeGroupResp{
		RuleConsumeFields: *info.ConsumeRule.Summary().ConsumeFields,
		FwdRule:           *info.FwdRule.Summary().ForwardFields,
	}
}

func (hv *Hypervisor) getRouteGroups() http.HandlerFunc {
	return hv.withCtx(hv.visorCtx, func(w http.ResponseWriter, r *http.Request, ctx *httpCtx) {
		routegroups, err := ctx.RPC.RouteGroups()
		if err != nil {
			httputil.WriteJSON(w, r, http.StatusInternalServerError, err)
			return
		}

		resp := make([]routeGroupResp, len(routegroups))
		for i, l := range routegroups {
			resp[i] = makeRouteGroupResp(l)
		}

		httputil.WriteJSON(w, r, http.StatusOK, resp)
	})
}

// NOTE: Reply comes with a delay, because of check if new executable is started successfully.
func (hv *Hypervisor) restart() http.HandlerFunc {
	return hv.withCtx(hv.visorCtx, func(w http.ResponseWriter, r *http.Request, ctx *httpCtx) {
		if err := ctx.RPC.Restart(); err != nil {
			httputil.WriteJSON(w, r, http.StatusInternalServerError, err)
			return
		}

		httputil.WriteJSON(w, r, http.StatusOK, true)
	})
}

// executes a command and returns its output
func (hv *Hypervisor) exec() http.HandlerFunc {
	return hv.withCtx(hv.visorCtx, func(w http.ResponseWriter, r *http.Request, ctx *httpCtx) {
		var reqBody struct {
			Command string `json:"command"`
		}

		if err := httputil.ReadJSON(r, &reqBody); err != nil {
			if err != io.EOF {
				log.Warnf("exec request: %v", err)
			}

			httputil.WriteJSON(w, r, http.StatusBadRequest, ErrMalformedRequest)

			return
		}

		out, err := ctx.RPC.Exec(reqBody.Command)
		if err != nil {
			httputil.WriteJSON(w, r, http.StatusInternalServerError, err)
			return
		}

		output := struct {
			Output string `json:"output"`
		}{string(out)}

		httputil.WriteJSON(w, r, http.StatusOK, output)
	})
}

func (hv *Hypervisor) update() http.HandlerFunc {
	return hv.withCtx(hv.visorCtx, func(w http.ResponseWriter, r *http.Request, ctx *httpCtx) {
		updated, err := ctx.RPC.Update()
		if err != nil {
			httputil.WriteJSON(w, r, http.StatusInternalServerError, err)
			return
		}

		output := struct {
			Updated bool `json:"updated"`
		}{updated}

		httputil.WriteJSON(w, r, http.StatusOK, output)
	})
}

func (hv *Hypervisor) updateAvailable() http.HandlerFunc {
	return hv.withCtx(hv.visorCtx, func(w http.ResponseWriter, r *http.Request, ctx *httpCtx) {
		version, err := ctx.RPC.UpdateAvailable()
		if err != nil {
			httputil.WriteJSON(w, r, http.StatusInternalServerError, err)
			return
		}

		output := struct {
			Available        bool   `json:"available"`
			CurrentVersion   string `json:"current_version"`
			AvailableVersion string `json:"available_version,omitempty"`
		}{
			Available:      version != nil,
			CurrentVersion: buildinfo.Version(),
		}

		if version != nil {
			output.AvailableVersion = version.String()
		}

		httputil.WriteJSON(w, r, http.StatusOK, output)
	})
}

/*
	<<< Helper functions >>>
*/

func (hv *Hypervisor) visorConn(pk cipher.PubKey) (VisorConn, bool) {
	hv.mu.RLock()
	conn, ok := hv.visors[pk]
	hv.mu.RUnlock()

	return conn, ok
}

type httpCtx struct {
	// Hypervisor
	VisorConn

	// App
	App *launcher.AppState

	// Transport
	Tp *visor.TransportSummary

	// Route
	RtKey routing.RouteID
}

type (
	valuesFunc  func(w http.ResponseWriter, r *http.Request) (*httpCtx, bool)
	handlerFunc func(w http.ResponseWriter, r *http.Request, ctx *httpCtx)
)

func (hv *Hypervisor) withCtx(vFunc valuesFunc, hFunc handlerFunc) http.HandlerFunc {
	return func(w http.ResponseWriter, r *http.Request) {
		if rv, ok := vFunc(w, r); ok {
			hFunc(w, r, rv)
		}
	}
}

func (hv *Hypervisor) visorCtx(w http.ResponseWriter, r *http.Request) (*httpCtx, bool) {
	pk, err := pkFromParam(r, "pk")
	if err != nil {
		httputil.WriteJSON(w, r, http.StatusBadRequest, err)
		return nil, false
	}

	visor, ok := hv.visorConn(pk)

	if !ok {
		httputil.WriteJSON(w, r, http.StatusNotFound, fmt.Errorf("visor of pk '%s' not found", pk))
		return nil, false
	}

	return &httpCtx{
		VisorConn: visor,
	}, true
}

func (hv *Hypervisor) appCtx(w http.ResponseWriter, r *http.Request) (*httpCtx, bool) {
	ctx, ok := hv.visorCtx(w, r)
	if !ok {
		return nil, false
	}

	appName := chi.URLParam(r, "app")

	apps, err := ctx.RPC.Apps()
	if err != nil {
		httputil.WriteJSON(w, r, http.StatusInternalServerError, err)
		return nil, false
	}

	for _, a := range apps {
		if a.Name == appName {
			ctx.App = a
			return ctx, true
		}
	}

	errMsg := fmt.Errorf("can not find app of name %s from visor %s", appName, ctx.Addr.PK)
	httputil.WriteJSON(w, r, http.StatusNotFound, errMsg)

	return nil, false
}

func (hv *Hypervisor) tpCtx(w http.ResponseWriter, r *http.Request) (*httpCtx, bool) {
	ctx, ok := hv.visorCtx(w, r)
	if !ok {
		return nil, false
	}

	tid, err := uuidFromParam(r, "tid")
	if err != nil {
		httputil.WriteJSON(w, r, http.StatusBadRequest, err)
		return nil, false
	}

	tp, err := ctx.RPC.Transport(tid)
	if err != nil {
		if err.Error() == visor.ErrNotFound.Error() {
			errMsg := fmt.Errorf("transport of ID %s is not found", tid)
			httputil.WriteJSON(w, r, http.StatusNotFound, errMsg)

			return nil, false
		}

		httputil.WriteJSON(w, r, http.StatusInternalServerError, err)

		return nil, false
	}

	ctx.Tp = tp

	return ctx, true
}

func (hv *Hypervisor) routeCtx(w http.ResponseWriter, r *http.Request) (*httpCtx, bool) {
	ctx, ok := hv.visorCtx(w, r)
	if !ok {
		return nil, false
	}

	rid, err := ridFromParam(r, "rid")
	if err != nil {
		httputil.WriteJSON(w, r, http.StatusBadRequest, err)
		return nil, false
	}

	ctx.RtKey = rid

	return ctx, true
}

func pkFromParam(r *http.Request, key string) (cipher.PubKey, error) {
	pk := cipher.PubKey{}
	err := pk.UnmarshalText([]byte(chi.URLParam(r, key)))

	return pk, err
}

func uuidFromParam(r *http.Request, key string) (uuid.UUID, error) {
	return uuid.Parse(chi.URLParam(r, key))
}

func ridFromParam(r *http.Request, key string) (routing.RouteID, error) {
	rid, err := strconv.ParseUint(chi.URLParam(r, key), 10, 32)
	if err != nil {
		return 0, errors.New("invalid route ID provided")
	}

	return routing.RouteID(rid), nil
}

func strSliceFromQuery(r *http.Request, key string, defaultVal []string) []string {
	slice, ok := r.URL.Query()[key]
	if !ok {
		return defaultVal
	}

	return slice
}

func pkSliceFromQuery(r *http.Request, key string, defaultVal []cipher.PubKey) ([]cipher.PubKey, error) {
	qPKs, ok := r.URL.Query()[key]
	if !ok {
		return defaultVal, nil
	}

	pks := make([]cipher.PubKey, len(qPKs))

	for i, qPK := range qPKs {
		pk := cipher.PubKey{}
		if err := pk.UnmarshalText([]byte(qPK)); err != nil {
			return nil, err
		}

		pks[i] = pk
	}

	return pks, nil
}<|MERGE_RESOLUTION|>--- conflicted
+++ resolved
@@ -392,32 +392,15 @@
 			}
 		}
 
-<<<<<<< HEAD
 		if reqBody.Passcode != nil {
-			if err := ctx.RPC.SetAppPassword(ctx.App.App, *reqBody.Passcode); err != nil {
-=======
-		const (
-			skysocksName       = "skysocks"
-			skysocksClientName = "skysocks-client"
-		)
-
-		if reqBody.Passcode != nil && ctx.App.Name == skysocksName {
-			if err := ctx.RPC.SetSocksPassword(*reqBody.Passcode); err != nil {
->>>>>>> a35f44e0
+			if err := ctx.RPC.SetAppPassword(ctx.App.Name, *reqBody.Passcode); err != nil {
 				httputil.WriteJSON(w, r, http.StatusInternalServerError, err)
 				return
 			}
 		}
 
-<<<<<<< HEAD
 		if reqBody.PK != nil {
-			if err := ctx.RPC.SetAppPK(ctx.App.App, *reqBody.PK); err != nil {
-=======
-		if reqBody.PK != nil && ctx.App.Name == skysocksClientName {
-			log.Errorf("SETTING PK: %s", *reqBody.PK)
-			if err := ctx.RPC.SetSocksClientPK(*reqBody.PK); err != nil {
-				log.Errorf("ERROR SETTING PK")
->>>>>>> a35f44e0
+			if err := ctx.RPC.SetAppPK(ctx.App.Name, *reqBody.PK); err != nil {
 				httputil.WriteJSON(w, r, http.StatusInternalServerError, err)
 				return
 			}
@@ -431,12 +414,7 @@
 					return
 				}
 			case statusStart:
-<<<<<<< HEAD
-				if err := ctx.RPC.StartApp(ctx.App.App); err != nil {
-=======
 				if err := ctx.RPC.StartApp(ctx.App.Name); err != nil {
-					log.Errorf("ERROR STARTING APP")
->>>>>>> a35f44e0
 					httputil.WriteJSON(w, r, http.StatusInternalServerError, err)
 					return
 				}
