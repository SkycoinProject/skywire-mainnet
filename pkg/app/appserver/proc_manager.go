--- conflicted
+++ resolved
@@ -41,12 +41,9 @@
 	Stop(appName string) error
 	Wait(appName string) error
 	Range(next func(appName string, proc *Proc) bool)
-<<<<<<< HEAD
 	Stats(appName string) (AppStats, error)
-=======
 	SetDetailedStatus(appName, status string) error
 	DetailedStatus(appName string) (string, error)
->>>>>>> 756e74b4
 	ConnectionsSummary(appName string) ([]ConnectionSummary, error)
 	Addr() net.Addr
 }
@@ -273,7 +270,6 @@
 	}
 }
 
-<<<<<<< HEAD
 func (m *procManager) Stats(appName string) (AppStats, error) {
 	p, err := m.get(appName)
 	if err != nil {
@@ -292,7 +288,6 @@
 	return stats, nil
 }
 
-=======
 // SetDetailedStatus sets detailed `status` for app `appName`.
 func (m *procManager) SetDetailedStatus(appName, status string) error {
 	p, err := m.get(appName)
@@ -316,7 +311,6 @@
 }
 
 // ConnectionsSummary gets connections info for the app `appName`.
->>>>>>> 756e74b4
 func (m *procManager) ConnectionsSummary(appName string) ([]ConnectionSummary, error) {
 	p, err := m.get(appName)
 	if err != nil {
