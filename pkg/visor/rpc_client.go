--- conflicted
+++ resolved
@@ -137,18 +137,17 @@
 	return rc.Call("StopApp", &appName, &struct{}{})
 }
 
-<<<<<<< HEAD
 // SetAppDetailedStatus sets app's detailed state.
 func (rc *rpcClient) SetAppDetailedStatus(appName, status string) error {
 	return rc.Call("SetAppDetailedStatus", &SetAppDetailedStatusIn{
 		AppName: appName,
 		Status:  status,
 	}, &struct{}{})
-=======
+}
+
 // RestartApp calls `RestartApp`.
 func (rc *rpcClient) RestartApp(appName string) error {
 	return rc.Call("RestartApp", &appName, &struct{}{})
->>>>>>> bc46a2c1
 }
 
 // SetAutoStart calls SetAutoStart.
@@ -629,7 +628,6 @@
 	return nil
 }
 
-<<<<<<< HEAD
 // SetAppDetailedStatus sets app's detailed state.
 func (mc *mockRPCClient) SetAppDetailedStatus(appName, status string) error {
 	return mc.do(true, func() error {
@@ -642,11 +640,11 @@
 
 		return fmt.Errorf("app of name '%s' does not exist", appName)
 	})
-=======
+}
+
 // RestartApp implements API.
 func (*mockRPCClient) RestartApp(string) error {
 	return nil
->>>>>>> bc46a2c1
 }
 
 // SetAutoStart implements API.
