--- conflicted
+++ resolved
@@ -7,11 +7,9 @@
 	"encoding/json"
 	"errors"
 	"fmt"
-<<<<<<< HEAD
+	"github.com/SkycoinProject/dmsg/cipher"
 	"github.com/SkycoinProject/skywire-mainnet/pkg/httputil"
-=======
 	"io/ioutil"
->>>>>>> 6dd75b95
 	"net"
 	"net/rpc"
 	"os"
@@ -25,11 +23,6 @@
 	"time"
 
 	"github.com/SkycoinProject/dmsg"
-<<<<<<< HEAD
-=======
-	"github.com/SkycoinProject/dmsg/cipher"
-	"github.com/SkycoinProject/dmsg/noise"
->>>>>>> 6dd75b95
 	"github.com/SkycoinProject/skycoin/src/util/logging"
 
 	"github.com/SkycoinProject/skywire-mainnet/pkg/app/appcommon"
@@ -223,27 +216,14 @@
 		}
 		node.rpcListener = l
 	}
-<<<<<<< HEAD
-	node.rpcDialers = make([]*RPCClientDialer, len(config.Hypervisors))
-	for i, entry := range config.Hypervisors {
+	node.rpcDialers = make([]*RPCClientDialer, len(cfg.Hypervisors))
+	for i, entry := range cfg.Hypervisors {
 		_, rpcPort, err := httputil.SplitRPCAddr(entry.Addr)
 		if err != nil {
 			return nil, fmt.Errorf("failed to parse rpc port from rpc address: %s", err)
 		}
 
 		node.rpcDialers[i] = NewRPCClientDialer(node.n, entry.PubKey, rpcPort)
-=======
-
-	node.rpcDialers = make([]*noise.RPCClientDialer, len(cfg.Hypervisors))
-
-	for i, entry := range cfg.Hypervisors {
-		node.rpcDialers[i] = noise.NewRPCClientDialer(entry.Addr, noise.HandshakeXK, noise.Config{
-			LocalPK:   pk,
-			LocalSK:   sk,
-			RemotePK:  entry.PubKey,
-			Initiator: true,
-		})
->>>>>>> 6dd75b95
 	}
 
 	node.appRPCServer = appserver.New(logging.MustGetLogger("app_rpc_server"), node.conf.AppServerSockFile)
@@ -392,8 +372,6 @@
 			node.logger.Info("RPC interface stopped successfully")
 		}
 	}
-<<<<<<< HEAD
-=======
 
 	for i, dialer := range node.rpcDialers {
 		if err = dialer.Close(); err != nil {
@@ -402,7 +380,6 @@
 			node.logger.Infof("(%d) RPC dialer closed successfully", i)
 		}
 	}
->>>>>>> 6dd75b95
 
 	node.procManager.StopAll()
 
