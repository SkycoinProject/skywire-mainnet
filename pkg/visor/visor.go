--- conflicted
+++ resolved
@@ -220,11 +220,7 @@
 		visor.hvErrs[hv.PubKey] = make(chan error, 1)
 	}
 
-<<<<<<< HEAD
-	visor.appRPCServer = appserver.New(logging.MustGetLogger("app_rpc_server"), visor.conf.SockFile())
-=======
 	visor.appRPCServer = appserver.New(logging.MustGetLogger("app_rpc_server"), visor.conf.AppServerAddr)
->>>>>>> 5adcdcd5
 
 	go func() {
 		if err := visor.appRPCServer.ListenAndServe(); err != nil && !strings.Contains(err.Error(), "use of closed network connection") {
@@ -494,17 +490,6 @@
 		visor.logger.WithError(err).Error("RPC server closed with error.")
 	}
 
-<<<<<<< HEAD
-	if err := UnlinkSocketFiles(visor.conf.SockFile()); err != nil {
-		visor.logger.WithError(err).WithField("file_name", visor.conf.SockFile()).
-			Error("Failed to unlink socket file.")
-	} else {
-		visor.logger.WithField("file_name", visor.conf.SockFile()).
-			Debug("Socket file removed successfully.")
-	}
-
-=======
->>>>>>> 5adcdcd5
 	return err
 }
 
@@ -574,19 +559,11 @@
 	}
 
 	appCfg := appcommon.Config{
-<<<<<<< HEAD
-		Name:         config.App,
-		SockFilePath: visor.conf.SockFile(),
-		VisorPK:      visor.conf.Keys().StaticPubKey.Hex(),
-		BinaryDir:    visor.appsPath,
-		WorkDir:      filepath.Join(visor.localPath, config.App),
-=======
 		Name:       config.App,
 		ServerAddr: visor.conf.AppServerAddr,
-		VisorPK:    visor.conf.Visor.StaticPubKey.Hex(),
+		VisorPK:    visor.conf.Keys().StaticPubKey.Hex(),
 		BinaryDir:  visor.appsPath,
 		WorkDir:    filepath.Join(visor.localPath, config.App),
->>>>>>> 5adcdcd5
 	}
 
 	if _, err := ensureDir(appCfg.WorkDir); err != nil {
