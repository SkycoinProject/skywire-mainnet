--- conflicted
+++ resolved
@@ -103,45 +103,27 @@
 		require.NoError(t, os.RemoveAll("skychat"))
 	}()
 
-<<<<<<< HEAD
-	keyPair := NewKeyPair()
 	visorCfg := Config{
-		Visor:             keyPair,
-		AppServerSockFile: DefaultAppSockFile(keyPair.StaticPubKey),
+		Visor:         NewKeyPair(),
+		AppServerAddr: appcommon.DefaultServerAddr,
 	}
 
 	logger := logging.MustGetLogger("test")
-=======
-	var (
-		visorCfg = Config{
-			AppServerAddr: appcommon.DefaultServerAddr,
-		}
-		logger = logging.MustGetLogger("test")
-		server = appserver.New(logger, visorCfg.AppServerAddr)
-	)
->>>>>>> 60c85c9e
 
 	visor := &Visor{
 		conf:         &visorCfg,
 		router:       r,
 		appsConf:     apps,
 		logger:       logger,
-		appRPCServer: appserver.New(logger, visorCfg.AppServerSockFile),
+		appRPCServer: appserver.New(logger, visorCfg.AppServerAddr),
 	}
 
 	pm := &appserver.MockProcManager{}
 	appCfg1 := appcommon.Config{
-<<<<<<< HEAD
-		Name:         apps["skychat"].App,
-		SockFilePath: visorCfg.SockFile(),
-		VisorPK:      visorCfg.Keys().StaticPubKey.Hex(),
-		WorkDir:      filepath.Join("", apps["skychat"].App),
-=======
 		Name:       apps["skychat"].App,
 		ServerAddr: appcommon.DefaultServerAddr,
-		VisorPK:    visorCfg.Visor.StaticPubKey.Hex(),
+		VisorPK:    visorCfg.Keys().StaticPubKey.Hex(),
 		WorkDir:    filepath.Join("", apps["skychat"].App),
->>>>>>> 60c85c9e
 	}
 	appArgs1 := append([]string{filepath.Join(visor.dir(), apps["skychat"].App)}, apps["skychat"].Args...)
 	appPID1 := appcommon.ProcID(10)
@@ -197,18 +179,10 @@
 	apps := make(map[string]AppConfig)
 	apps["skychat"] = app
 
-<<<<<<< HEAD
-	keyPair := NewKeyPair()
 	visorCfg := Config{
-		Visor:             keyPair,
-		AppServerSockFile: DefaultAppSockFile(keyPair.StaticPubKey),
-	}
-=======
-	visorCfg := Config{
+		Visor:         NewKeyPair(),
 		AppServerAddr: appcommon.DefaultServerAddr,
 	}
-	visorCfg.Visor.StaticPubKey = pk
->>>>>>> 60c85c9e
 
 	visor := &Visor{
 		router:   r,
@@ -224,17 +198,10 @@
 	}()
 
 	appCfg := appcommon.Config{
-<<<<<<< HEAD
-		Name:         app.App,
-		SockFilePath: visorCfg.SockFile(),
-		VisorPK:      visorCfg.Keys().StaticPubKey.Hex(),
-		WorkDir:      filepath.Join("", app.App),
-=======
 		Name:       app.App,
 		ServerAddr: appcommon.DefaultServerAddr,
-		VisorPK:    visorCfg.Visor.StaticPubKey.Hex(),
+		VisorPK:    visorCfg.Keys().StaticPubKey.Hex(),
 		WorkDir:    filepath.Join("", app.App),
->>>>>>> 60c85c9e
 	}
 
 	appArgs := append([]string{filepath.Join(visor.dir(), app.App)}, app.Args...)
@@ -266,18 +233,10 @@
 		require.NoError(t, os.RemoveAll("skychat"))
 	}()
 
-<<<<<<< HEAD
-	keyPair := NewKeyPair()
 	c := &Config{
-		Visor:             keyPair,
-		AppServerSockFile: DefaultAppSockFile(keyPair.StaticPubKey),
-	}
-=======
-	c := &Config{
+		Visor:         NewKeyPair(),
 		AppServerAddr: appcommon.DefaultServerAddr,
 	}
-	c.Visor.StaticPubKey = pk
->>>>>>> 60c85c9e
 
 	visor := &Visor{
 		router: r,
@@ -298,17 +257,10 @@
 		}
 
 		appCfg := appcommon.Config{
-<<<<<<< HEAD
-			Name:         app.App,
-			SockFilePath: c.SockFile(),
-			VisorPK:      c.Keys().StaticPubKey.Hex(),
-			WorkDir:      filepath.Join("", app.App),
-=======
 			Name:       app.App,
 			ServerAddr: appcommon.DefaultServerAddr,
-			VisorPK:    c.Visor.StaticPubKey.Hex(),
+			VisorPK:    c.Keys().StaticPubKey.Hex(),
 			WorkDir:    filepath.Join("", app.App),
->>>>>>> 60c85c9e
 		}
 
 		appArgs := append([]string{filepath.Join(visor.dir(), app.App)}, app.Args...)
@@ -344,17 +296,10 @@
 
 		pm := &appserver.MockProcManager{}
 		appCfg := appcommon.Config{
-<<<<<<< HEAD
-			Name:         app.App,
-			SockFilePath: c.SockFile(),
-			VisorPK:      c.Keys().StaticPubKey.Hex(),
-			WorkDir:      filepath.Join("", app.App),
-=======
 			Name:       app.App,
 			ServerAddr: appcommon.DefaultServerAddr,
-			VisorPK:    c.Visor.StaticPubKey.Hex(),
+			VisorPK:    c.Keys().StaticPubKey.Hex(),
 			WorkDir:    filepath.Join("", app.App),
->>>>>>> 60c85c9e
 		}
 		appArgs := append([]string{filepath.Join(visor.dir(), app.App)}, app.Args...)
 
