--- conflicted
+++ resolved
@@ -39,7 +39,6 @@
 	"github.com/skycoin/skywire/pkg/visor/visorconfig"
 )
 
-<<<<<<< HEAD
 // InitFunc is an initializing function for some of the visor modules.
 type InitFunc func(ctx context.Context, v *Visor) bool
 
@@ -59,26 +58,7 @@
 		InitHypervisors,
 		InitUptimeTracker,
 		InitTrustedVisors,
-=======
-type initFunc func(v *Visor) bool
-
-func initStack() []initFunc {
-	return []initFunc{
-		initUpdater,
-		initEventBroadcaster,
-		initAddressResolver,
-		initDiscovery,
-		initSNet,
-		initDmsgpty,
-		initTransport,
-		initRouter,
-		initLauncher,
-		initCLI,
-		initHypervisors,
-		initUptimeTracker,
-		initTrustedVisors,
-		initHypervisor,
->>>>>>> b67242cd
+		InitHypervisor,
 	}
 }
 
@@ -579,17 +559,15 @@
 	return true
 }
 
-<<<<<<< HEAD
-func connectToTpDisc(ctx context.Context, v *Visor) (transport.DiscoveryClient, error) {
-=======
-func initHypervisor(v *Visor) bool {
+// InitHypervisor initializes hypervisor.
+func InitHypervisor(ctx context.Context, v *Visor) bool {
 	if v.conf.Hypervisor == nil {
 		return true
 	}
 
 	v.log.Infof("Initializing hypervisor")
 
-	ctx, cancel := context.WithCancel(context.Background())
+	cancellableCtx, cancel := context.WithCancel(ctx)
 
 	assets, err := fs.New()
 	if err != nil {
@@ -609,7 +587,7 @@
 		v.log.Fatalln("Failed to start hypervisor:", err)
 	}
 
-	serveDmsg(ctx, v.log, hv, conf)
+	serveDmsg(cancellableCtx, v.log, hv, conf)
 
 	// Serve HTTP(s).
 	v.log.WithField("addr", conf.HTTPAddr).
@@ -635,8 +613,7 @@
 	return true
 }
 
-func connectToTpDisc(v *Visor) (transport.DiscoveryClient, error) {
->>>>>>> b67242cd
+func connectToTpDisc(ctx context.Context, v *Visor) (transport.DiscoveryClient, error) {
 	const (
 		initBO = 1 * time.Second
 		maxBO  = 10 * time.Second
