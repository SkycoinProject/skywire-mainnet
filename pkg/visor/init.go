--- conflicted
+++ resolved
@@ -48,7 +48,6 @@
 func initSNet(v *Visor) bool {
 	report := v.makeReporter("snet")
 
-<<<<<<< HEAD
 	nc := snet.NetworkConfigs{
 		Dmsg:  v.conf.Dmsg,
 		STCP:  v.conf.STCP,
@@ -57,8 +56,8 @@
 	}
 
 	conf := snet.Config{
-		PubKey:         v.conf.KeyPair.PubKey,
-		SecKey:         v.conf.KeyPair.SecKey,
+		PubKey:         v.conf.PK,
+		SecKey:         v.conf.SK,
 		NetworkConfigs: nc,
 	}
 
@@ -66,15 +65,6 @@
 	if err != nil {
 		return report(err)
 	}
-
-=======
-	n := snet.New(snet.Config{
-		PubKey: v.conf.PK,
-		SecKey: v.conf.SK,
-		Dmsg:   v.conf.Dmsg,
-		STCP:   v.conf.STCP,
-	})
->>>>>>> 49ef1cfa
 	if err := n.Init(); err != nil {
 		return report(err)
 	}
@@ -358,7 +348,7 @@
 	ut, err := utclient.NewHTTP(conf.Addr, v.conf.PK, v.conf.SK)
 	if err != nil {
 		// TODO(evanlinjin): We should design utclient to retry automatically instead of returning error.
-		//return report(err)
+		// return report(err)
 		v.log.WithError(err).Warn("Failed to connect to uptime tracker.")
 		return true
 	}
