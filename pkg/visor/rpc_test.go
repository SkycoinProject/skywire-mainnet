--- conflicted
+++ resolved
@@ -1,42 +1,19 @@
 package visor
 
 import (
-<<<<<<< HEAD
 	"fmt"
 	"net/http"
+	"os"
 	"testing"
 	"time"
 
 	"github.com/skycoin/dmsg/cipher"
+	"github.com/skycoin/skycoin/src/util/logging"
+	"github.com/skycoin/skywire/pkg/routing"
+	"github.com/skycoin/skywire/pkg/util/pathutil"
 	"github.com/stretchr/testify/assert"
 	"github.com/stretchr/testify/require"
 )
-
-/*
-import (
-	"context"
-	"encoding/json"
-	"fmt"
-	"io/ioutil"
-	"net"
-	"net/http"
-	"net/rpc"
-=======
->>>>>>> 17c82fec
-	"os"
-	"testing"
-	"time"
-
-	"github.com/skycoin/dmsg/cipher"
-	"github.com/skycoin/skycoin/src/util/logging"
-	"github.com/skycoin/skywire/pkg/app"
-	"github.com/stretchr/testify/assert"
-	"github.com/stretchr/testify/require"
-
-	"github.com/skycoin/skywire/pkg/routing"
-	"github.com/skycoin/skywire/pkg/util/pathutil"
-)
-*/
 
 func TestHealth(t *testing.T) {
 	sPK, sSK := cipher.GenerateKeyPair()
@@ -80,7 +57,6 @@
 	assert.Contains(t, fmt.Sprintf("%f", res), "1.0")
 }
 
-/*
 func TestListApps(t *testing.T) {
 	apps := []AppConfig{
 		{App: "foo", AutoStart: false, Port: 10},
@@ -351,9 +327,6 @@
 	//})
 
 	// TODO: Test add/remove transports
-<<<<<<< HEAD
-=======
-
->>>>>>> 17c82fec
+
 }
 */