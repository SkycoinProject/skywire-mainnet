--- conflicted
+++ resolved
@@ -225,32 +225,17 @@
 		tm.Logger.Debugf("Dialing transport to %v via %v", mTp.Remote(), mTp.netName)
 
 		if err = mTp.Dial(ctx); err != nil {
-<<<<<<< HEAD
 			tm.Logger.Debugf("Error dialing transport to %v via %v: %v", mTp.Remote(), mTp.netName, err)
-			// TODO(nkryuchkov): Check for an error that underlying connection is not established
-			// and try again in this case. Otherwise, return the error.
-			pkTableErr := fmt.Sprintf("pk table: entry of %s does not exist", remote.String())
-
-			if err.Error() == pkTableErr {
-				mTp.wg.Wait()
-=======
 			// This occurs when an old tp is returned by 'tm.saveTransport', meaning a tp of the same transport ID was
 			// just deleted (and has not yet fully closed). Hence, we should close and delete the old tp and try again.
 			if err == ErrNotServing {
 				if closeErr := mTp.Close(); closeErr != nil {
 					tm.Logger.WithError(err).Warn("Closing mTp returns non-nil error.")
 				}
->>>>>>> 24f38ad3
 				delete(tm.tps, mTp.Entry.ID)
 				continue
 			}
 
-<<<<<<< HEAD
-			if err == ErrNotServing {
-				tm.Logger.Warn("Transport is no longer served")
-
-				mTp.wg.Wait()
-=======
 			// This occurs when the tp type is STCP and the requested remote PK is not associated with an IP address in
 			// the STCP table. There is no point in retrying as a connection would be impossible, so we just return an
 			// error.
@@ -258,17 +243,12 @@
 				if closeErr := mTp.Close(); closeErr != nil {
 					tm.Logger.WithError(err).Warn("Closing mTp returns non-nil error.")
 				}
->>>>>>> 24f38ad3
 				delete(tm.tps, mTp.Entry.ID)
 				return nil, err
 			}
 
 			tm.Logger.WithError(err).Warn("Underlying transport connection is not established, will retry later.")
 		}
-<<<<<<< HEAD
-		tm.Logger.Debugf("Returning transport to %v via %v", mTp.Remote(), mTp.netName)
-=======
->>>>>>> 24f38ad3
 
 		return mTp, nil
 	}
