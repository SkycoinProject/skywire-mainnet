--- conflicted
+++ resolved
@@ -38,11 +38,7 @@
 			require.NoError(t, <-errCh1)
 		}()
 
-<<<<<<< HEAD
-		conn0, err := nEnv.Nets[0].Dial(context.TODO(), dmsg.Type, keys[1].PK, snet.TransportPort)
-=======
-		conn0, err := nEnv.Nets[0].Dial(dmsg.Type, keys[1].PK, skyenv.DmsgTransportPort)
->>>>>>> 874aaade
+		conn0, err := nEnv.Nets[0].Dial(context.TODO(), dmsg.Type, keys[1].PK, skyenv.DmsgTransportPort)
 		require.NoError(t, err)
 		require.NoError(t, transport.MakeSettlementHS(true).Do(context.TODO(), tpDisc, conn0, keys[0].SK), "fucked up")
 	})
