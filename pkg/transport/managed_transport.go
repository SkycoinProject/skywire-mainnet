package transport

import (
	"context"
	"errors"
	"fmt"
	"io"
	"sync"
	"sync/atomic"
	"time"

<<<<<<< HEAD
	"github.com/skycoin/dmsg/cipher"
	"github.com/skycoin/skycoin/src/util/logging"

	"github.com/skycoin/skywire/pkg/routing"
	"github.com/skycoin/skywire/pkg/snet"
=======
	"github.com/SkycoinProject/skywire-mainnet/internal/skyenv"

	"github.com/SkycoinProject/skywire-mainnet/pkg/routing"
	"github.com/SkycoinProject/skywire-mainnet/pkg/snet"

	"github.com/SkycoinProject/dmsg/cipher"
	"github.com/SkycoinProject/skycoin/src/util/logging"
>>>>>>> 6c69dd6e
)

const logWriteInterval = time.Second * 3

// Records number of managedTransports.
var mTpCount int32

var (
	// ErrNotServing is the error returned when a transport is no longer served.
	ErrNotServing = errors.New("transport is no longer being served")

	// ErrConnAlreadyExists occurs when an underlying transport connection already exists.
	ErrConnAlreadyExists = errors.New("underlying transport connection already exists")
)

// ManagedTransport manages a direct line of communication between two visor nodes.
// It is made up of two underlying uni-directional connections.
type ManagedTransport struct {
	log *logging.Logger

	rPK        cipher.PubKey
	netName    string
	Entry      Entry
	LogEntry   *LogEntry
	logUpdates uint32

	dc DiscoveryClient
	ls LogStore

	n      *snet.Network
	conn   *snet.Conn
	connCh chan struct{}
	connMx sync.Mutex

	done chan struct{}
	once sync.Once
	wg   sync.WaitGroup
}

// NewManagedTransport creates a new ManagedTransport.
func NewManagedTransport(n *snet.Network, dc DiscoveryClient, ls LogStore, rPK cipher.PubKey, netName string) *ManagedTransport {
	mt := &ManagedTransport{
		log:      logging.MustGetLogger(fmt.Sprintf("tp:%s", rPK.String()[:6])),
		rPK:      rPK,
		netName:  netName,
		n:        n,
		dc:       dc,
		ls:       ls,
		Entry:    makeEntry(n.LocalPK(), rPK, netName),
		LogEntry: new(LogEntry),
		connCh:   make(chan struct{}, 1),
		done:     make(chan struct{}),
	}
	mt.wg.Add(2)
	return mt
}

// Serve serves and manages the transport.
func (mt *ManagedTransport) Serve(readCh chan<- routing.Packet, done <-chan struct{}) {
	defer mt.wg.Done()

	ctx, cancel := context.WithCancel(context.Background())
	go func() {
		<-mt.done
		cancel()
	}()

	logTicker := time.NewTicker(logWriteInterval)
	defer logTicker.Stop()

	mt.log.Infof("serving: tpID(%v) rPK(%s) srvQty[%d]", mt.Entry.ID, mt.rPK, atomic.AddInt32(&mTpCount, 1))
	defer mt.log.Infof("stopped: tpID(%v) rPK(%s) srvQty[%d]", mt.Entry.ID, mt.rPK, atomic.AddInt32(&mTpCount, -1))

	defer func() {
		// Ensure logs tp logs are up to date before closing.
		if mt.logMod() {
			if err := mt.ls.Record(mt.Entry.ID, mt.LogEntry); err != nil {
				mt.log.Warnf("Failed to record log entry: %s", err)
			}
		}

		// End connection.
		mt.connMx.Lock()
		close(mt.connCh)
		if mt.conn != nil {
			if err := mt.conn.Close(); err != nil {
				mt.log.WithError(err).Warn("Failed to close connection")
			}
			mt.conn = nil
		}
		mt.connMx.Unlock()
	}()

	// Read loop.
	go func() {
		defer func() {
			mt.log.Infof("closed readPacket loop.")
			mt.wg.Done()
		}()
		for {
			p, err := mt.readPacket()
			if err != nil {
				if err == ErrNotServing {
					return
				}
				mt.connMx.Lock()
				mt.clearConn(ctx)
				mt.connMx.Unlock()
				mt.log.Warnf("failed to read packet: %v", err)
				continue
			}
			select {
			case <-done:
				return
			case readCh <- p:
			}
		}
	}()

	// Redial loop.
	for {
		select {
		case <-mt.done:
			return

		case <-logTicker.C:
			if mt.logMod() {
				if err := mt.ls.Record(mt.Entry.ID, mt.LogEntry); err != nil {
					mt.log.Warnf("Failed to record log entry: %s", err)
				}
			} else {
				// If there has not been any activity, ensure underlying 'write' tp is still up.
				mt.connMx.Lock()
				if mt.conn == nil {
					if err := mt.dial(ctx); err != nil {
						mt.log.Warnf("failed to redial underlying connection: %v", err)
					}
				}
				mt.connMx.Unlock()
			}
		}
	}
}

func (mt *ManagedTransport) isServing() bool {
	select {
	case <-mt.done:
		return false
	default:
		return true
	}
}

// Close stops serving the transport.
func (mt *ManagedTransport) Close() {
	if mt.close() {
		// Update transport entry.
		if _, err := mt.dc.UpdateStatuses(context.Background(), &Status{ID: mt.Entry.ID, IsUp: false}); err != nil {
			mt.log.Warnf("Failed to update transport status: %s", err)
		}
	}
}

func (mt *ManagedTransport) close() (closed bool) {
	mt.once.Do(func() {
		close(mt.done)
		mt.wg.Wait()
		closed = true
	})
	return closed
}

// Accept accepts a new underlying connection.
func (mt *ManagedTransport) Accept(ctx context.Context, conn *snet.Conn) error {
	mt.connMx.Lock()
	defer mt.connMx.Unlock()

	if conn.Network() != mt.netName {
		return errors.New("wrong network") // TODO: Make global var.
	}

	if !mt.isServing() {
		if err := conn.Close(); err != nil {
			log.WithError(err).Warn("Failed to close connection")
		}
		return ErrNotServing
	}

	ctx, cancel := context.WithTimeout(ctx, time.Second*20)
	defer cancel()
	if err := MakeSettlementHS(false).Do(ctx, mt.dc, conn, mt.n.LocalSK()); err != nil {
		return fmt.Errorf("settlement handshake failed: %v", err)
	}

	return mt.setIfConnNil(ctx, conn)
}

// Dial dials a new underlying connection.
func (mt *ManagedTransport) Dial(ctx context.Context) error {
	mt.connMx.Lock()
	defer mt.connMx.Unlock()

	if !mt.isServing() {
		return ErrNotServing
	}

	if mt.conn != nil {
		return nil
	}
	return mt.dial(ctx)
}

func (mt *ManagedTransport) dial(ctx context.Context) error {
<<<<<<< HEAD
	tp, err := mt.n.Dial(ctx, mt.netName, mt.rPK, snet.TransportPort)
=======
	tp, err := mt.n.Dial(mt.netName, mt.rPK, skyenv.DmsgTransportPort)
>>>>>>> 6c69dd6e
	if err != nil {
		return err
	}

	ctx, cancel := context.WithTimeout(ctx, time.Second*20)
	defer cancel()
	if err := MakeSettlementHS(true).Do(ctx, mt.dc, tp, mt.n.LocalSK()); err != nil {
		return fmt.Errorf("settlement handshake failed: %v", err)
	}

	return mt.setIfConnNil(ctx, tp)
}

func (mt *ManagedTransport) getConn() *snet.Conn {
	mt.connMx.Lock()
	conn := mt.conn
	mt.connMx.Unlock()
	return conn
}

// sets conn if `mt.conn` is nil otherwise, closes the conn.
// TODO: Add logging here.
func (mt *ManagedTransport) setIfConnNil(ctx context.Context, conn *snet.Conn) error {
	if mt.conn != nil {
		if err := conn.Close(); err != nil {
			log.WithError(err).Warn("Failed to close connection")
		}
		return ErrConnAlreadyExists
	}

	var err error
	for i := 0; i < 3; i++ {
		if _, err = mt.dc.UpdateStatuses(ctx, &Status{ID: mt.Entry.ID, IsUp: true}); err != nil {
			mt.log.Warnf("Failed to update transport status: %s, retrying...", err)
			continue
		}
		mt.log.Infoln("Status updated: UP")
		break
	}

	mt.conn = conn
	select {
	case mt.connCh <- struct{}{}:
	default:
	}
	return nil
}

func (mt *ManagedTransport) clearConn(ctx context.Context) {
	if mt.conn != nil {
		if err := mt.conn.Close(); err != nil {
			log.WithError(err).Warn("Failed to close connection")
		}
		mt.conn = nil
	}
	if _, err := mt.dc.UpdateStatuses(ctx, &Status{ID: mt.Entry.ID, IsUp: false}); err != nil {
		mt.log.Warnf("Failed to update transport status: %s", err)
	}
	mt.log.Infoln("Status updated: DOWN")
}

// WritePacket writes a packet to the remote.
func (mt *ManagedTransport) WritePacket(ctx context.Context, packet routing.Packet) error {
	mt.connMx.Lock()
	defer mt.connMx.Unlock()

	if !mt.isServing() {
		return ErrNotServing
	}

	if mt.conn == nil {
		if err := mt.dial(ctx); err != nil {
			return fmt.Errorf("failed to redial underlying connection: %v", err)
		}
	}

	n, err := mt.conn.Write(packet)
	if err != nil {
		mt.clearConn(ctx)
		return err
	}
	if n > routing.PacketHeaderSize {
		mt.logSent(uint64(n - routing.PacketHeaderSize))
	}
	return nil
}

// WARNING: Not thread safe.
func (mt *ManagedTransport) readPacket() (packet routing.Packet, err error) {
	var conn *snet.Conn
	for {
		if conn = mt.getConn(); conn != nil {
			break
		}
		select {
		case <-mt.done:
			return nil, ErrNotServing
		case <-mt.connCh:
		}
	}

	h := make(routing.Packet, routing.PacketHeaderSize)
	if _, err = io.ReadFull(conn, h); err != nil {
		return nil, err
	}
	p := make([]byte, h.Size())
	if _, err = io.ReadFull(conn, p); err != nil {
		return nil, err
	}
	packet = append(h, p...)
	if n := len(packet); n > routing.PacketHeaderSize {
		mt.logRecv(uint64(n - routing.PacketHeaderSize))
	}
	mt.log.Infof("recv packet: type (%s) rtID(%d) size(%d)", packet.Type().String(), packet.RouteID(), packet.Size())
	return packet, nil
}

/*
	TRANSPORT LOGGING
*/

func (mt *ManagedTransport) logSent(b uint64) {
	mt.LogEntry.AddSent(b)
	atomic.AddUint32(&mt.logUpdates, 1)
}

func (mt *ManagedTransport) logRecv(b uint64) {
	mt.LogEntry.AddRecv(b)
	atomic.AddUint32(&mt.logUpdates, 1)
}

func (mt *ManagedTransport) logMod() bool {
	if ops := atomic.SwapUint32(&mt.logUpdates, 0); ops > 0 {
		mt.log.Infof("entry log: recording %d operations", ops)
		return true
	}
	return false
}

// Remote returns the remote public key.
func (mt *ManagedTransport) Remote() cipher.PubKey { return mt.rPK }

// Type returns the transport type.
func (mt *ManagedTransport) Type() string { return mt.netName }<|MERGE_RESOLUTION|>--- conflicted
+++ resolved
@@ -9,13 +9,6 @@
 	"sync/atomic"
 	"time"
 
-<<<<<<< HEAD
-	"github.com/skycoin/dmsg/cipher"
-	"github.com/skycoin/skycoin/src/util/logging"
-
-	"github.com/skycoin/skywire/pkg/routing"
-	"github.com/skycoin/skywire/pkg/snet"
-=======
 	"github.com/SkycoinProject/skywire-mainnet/internal/skyenv"
 
 	"github.com/SkycoinProject/skywire-mainnet/pkg/routing"
@@ -23,7 +16,6 @@
 
 	"github.com/SkycoinProject/dmsg/cipher"
 	"github.com/SkycoinProject/skycoin/src/util/logging"
->>>>>>> 6c69dd6e
 )
 
 const logWriteInterval = time.Second * 3
@@ -237,11 +229,7 @@
 }
 
 func (mt *ManagedTransport) dial(ctx context.Context) error {
-<<<<<<< HEAD
-	tp, err := mt.n.Dial(ctx, mt.netName, mt.rPK, snet.TransportPort)
-=======
-	tp, err := mt.n.Dial(mt.netName, mt.rPK, skyenv.DmsgTransportPort)
->>>>>>> 6c69dd6e
+	tp, err := mt.n.Dial(ctx, mt.netName, mt.rPK, skyenv.DmsgTransportPort)
 	if err != nil {
 		return err
 	}
