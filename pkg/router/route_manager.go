--- conflicted
+++ resolved
@@ -314,22 +314,15 @@
 	return rm.conf.OnLoopClosed(ld.Loop)
 }
 
-<<<<<<< HEAD
-func (rm *routeManager) occupyRouteID() ([]routing.RouteID, error) {
-	rule := routing.IntermediaryForwardRule(DefaultRouteKeepAlive, 0, 0, uuid.UUID{})
-	routeID, err := rm.rt.AddRule(rule)
-	if err != nil {
-=======
 func (rm *routeManager) occupyRouteID(data []byte) ([]routing.RouteID, error) {
 	var n uint8
 	if err := json.Unmarshal(data, &n); err != nil {
->>>>>>> 6439c70e
 		return nil, err
 	}
 
 	var ids = make([]routing.RouteID, n)
 	for i := range ids {
-		rule := routing.ForwardRule(DefaultRouteKeepAlive, 0, uuid.UUID{}, 0)
+		rule := routing.IntermediaryForwardRule(DefaultRouteKeepAlive, 0, 0, uuid.UUID{})
 		routeID, err := rm.rt.AddRule(rule)
 		if err != nil {
 			return nil, err
