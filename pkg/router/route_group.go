--- conflicted
+++ resolved
@@ -428,13 +428,8 @@
 	return rg.close(code)
 }
 
-<<<<<<< HEAD
-func (rg *RouteGroup) broadcastClosePackets(code routing.CloseCode) error {
+func (rg *RouteGroup) broadcastClosePackets(code routing.CloseCode) {
 	rg.logger.Infof("Broadcasting Close packets to %d addresses", len(rg.tps))
-
-=======
-func (rg *RouteGroup) broadcastClosePackets(code routing.CloseCode) {
->>>>>>> ed51af17
 	for i := 0; i < len(rg.tps); i++ {
 		packet := routing.MakeClosePacket(rg.fwd[i].KeyRouteID(), code)
 		if err := rg.tps[i].WritePacket(context.Background(), packet); err != nil {
