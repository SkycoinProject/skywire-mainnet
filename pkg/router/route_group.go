--- conflicted
+++ resolved
@@ -21,10 +21,6 @@
 
 const (
 	defaultRouteGroupKeepAliveInterval = 1 * time.Minute
-<<<<<<< HEAD
-	defaultRouteGroupIOTimeout         = 300 * time.Second
-=======
->>>>>>> 5c056051
 	defaultReadChBufSize               = 1024
 	closeRoutineTimeout                = 2 * time.Second
 )
