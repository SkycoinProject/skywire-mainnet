--- conflicted
+++ resolved
@@ -195,11 +195,7 @@
 	require.NoError(t, err)
 
 	raddr := &app.Addr{PubKey: pk2, Port: 5}
-<<<<<<< HEAD
-	require.NoError(t, r.pm.SetLoop(6, raddr, &loop{tr.ID, 4}))
-=======
-	require.NoError(t, r.pm.SetLoop(6, raddr, &loop{tr.Entry.ID, 4, ni1}))
->>>>>>> ddcb391d
+	require.NoError(t, r.pm.SetLoop(6, raddr, &loop{tr.Entry.ID, 4}))
 
 	tr2 := m2.Transport(tr.Entry.ID)
 	go proto.Send(app.FrameSend, &app.Packet{Addr: &app.LoopAddr{Port: 6, Remote: *raddr}, Payload: []byte("bar")}, nil) // nolint: errcheck
