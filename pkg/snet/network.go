package snet

import (
	"context"
	"errors"
	"fmt"
	"net"
	"strings"
	"sync"
	"time"

	"github.com/SkycoinProject/dmsg"
	"github.com/SkycoinProject/dmsg/cipher"
	"github.com/SkycoinProject/dmsg/disc"
	"github.com/SkycoinProject/skycoin/src/util/logging"

	"github.com/SkycoinProject/skywire-mainnet/pkg/app/appevent"
	"github.com/SkycoinProject/skywire-mainnet/pkg/snet/arclient"
	"github.com/SkycoinProject/skywire-mainnet/pkg/snet/directtp"
	"github.com/SkycoinProject/skywire-mainnet/pkg/snet/directtp/pktable"
	"github.com/SkycoinProject/skywire-mainnet/pkg/snet/directtp/tptypes"
)

var log = logging.MustGetLogger("snet")

// Default ports.
// TODO(evanlinjin): Define these properly. These are currently random.
const (
	SetupPort      = uint16(36)  // Listening port of a setup node.
	AwaitSetupPort = uint16(136) // Listening port of a visor for setup operations.
	TransportPort  = uint16(45)  // Listening port of a visor for incoming transports.
)

var (
	// ErrUnknownNetwork occurs on attempt to dial an unknown network type.
	ErrUnknownNetwork = errors.New("unknown network type")
	// ErrNetworkNotReady occurs on attempt to dial network which is not yet ready.
	ErrNetworkNotReady = errors.New("network is not ready")
	knownNetworks      = map[string]struct{}{
		dmsg.Type:  {},
		stcp.Type:  {},
		stcpr.Type: {},
		stcph.Type: {},
		sudp.Type:  {},
		sudpr.Type: {},
		sudph.Type: {},
	}
)

// IsKnownNetwork tells whether network type `netType` is known.
func IsKnownNetwork(netType string) bool {
	_, ok := knownNetworks[netType]
	return ok
}

// NetworkConfig is a common interface for network configs.
type NetworkConfig interface {
	Type() string
}

// DmsgConfig defines config for Dmsg network.
type DmsgConfig struct {
	Discovery     string `json:"discovery"`
	SessionsCount int    `json:"sessions_count"`
}

// Type returns DmsgType.
func (c *DmsgConfig) Type() string {
	return dmsg.Type
}

// STCPConfig defines config for STCP network.
type STCPConfig struct {
	PKTable   map[cipher.PubKey]string `json:"pk_table"`
	LocalAddr string                   `json:"local_address"`
}

// Type returns STCP.
func (c *STCPConfig) Type() string {
	return tptypes.STCP
}

// STCPRConfig defines config for STCPR network.
type STCPRConfig struct {
	AddressResolver string `json:"address_resolver"`
	LocalAddr       string `json:"local_address"`
}

// Type returns STCPR.
func (c *STCPRConfig) Type() string {
	return tptypes.STCPR
}

// SUDPHConfig defines config for SUDPH network.
type SUDPHConfig struct {
	AddressResolver string `json:"address_resolver"`
}

// Type returns STCPH.
func (c *SUDPHConfig) Type() string {
	return tptypes.SUDPH
}

// Config represents a network configuration.
type Config struct {
	PubKey         cipher.PubKey
	SecKey         cipher.SecKey
	NetworkConfigs NetworkConfigs
}

// NetworkConfigs represents all network configs.
type NetworkConfigs struct {
	Dmsg  *DmsgConfig  // The dmsg service will not be started if nil.
	STCP  *STCPConfig  // The stcp service will not be started if nil.
	STCPR *STCPRConfig // The stcpr service will not be started if nil.
	SUDPH *SUDPHConfig // The sudph service will not be started if nil.
}

<<<<<<< HEAD
// NetworkClients represents all network clients.
type NetworkClients struct {
	DmsgC  *dmsg.Client
	Direct map[string]directtp.Client
}

=======
>>>>>>> 927b14a9
// Network represents a network between nodes in Skywire.
type Network struct {
	conf    Config
	netsMu  sync.RWMutex
	nets    map[string]struct{} // networks to be used with transports
	clients *NetworkClients

	onNewNetworkTypeMu sync.Mutex
	onNewNetworkType   func(netType string)
}

// New creates a network from a config.
func New(conf Config, eb *appevent.Broadcaster) (*Network, error) {
	clients := NetworkClients{
<<<<<<< HEAD
		Direct: make(map[string]directtp.Client),
=======
		stcprCReadyCh: make(chan struct{}),
		stcphCReadyCh: make(chan struct{}),
		sudprCReadyCh: make(chan struct{}),
		sudphCReadyCh: make(chan struct{}),
>>>>>>> 927b14a9
	}

	if conf.NetworkConfigs.Dmsg != nil {
		dmsgConf := &dmsg.Config{
			MinSessions: conf.NetworkConfigs.Dmsg.SessionsCount,
			Callbacks: &dmsg.ClientCallbacks{
				OnSessionDial: func(network, addr string) error {
					data := appevent.TCPDialData{RemoteNet: network, RemoteAddr: addr}
					event := appevent.NewEvent(appevent.TCPDial, data)
					_ = eb.Broadcast(context.Background(), event) //nolint:errcheck
					// @evanlinjin: An error is not returned here as this will cancel the session dial.
					return nil
				},
				OnSessionDisconnect: func(network, addr string, _ error) {
					data := appevent.TCPCloseData{RemoteNet: network, RemoteAddr: addr}
					event := appevent.NewEvent(appevent.TCPClose, data)
					_ = eb.Broadcast(context.Background(), event) //nolint:errcheck
				},
			},
		}
		clients.DmsgC = dmsg.NewClient(conf.PubKey, conf.SecKey, disc.NewHTTP(conf.NetworkConfigs.Dmsg.Discovery), dmsgConf)
		clients.DmsgC.SetLogger(logging.MustGetLogger("snet.dmsgC"))
	}

	// TODO(nkryuchkov): Generic code for clients below.
	if conf.NetworkConfigs.STCP != nil {
		conf := directtp.Config{
			Type:      tptypes.STCP,
			PK:        conf.PubKey,
			SK:        conf.SecKey,
			Table:     pktable.NewTable(conf.NetworkConfigs.STCP.PKTable),
			LocalAddr: conf.NetworkConfigs.STCP.LocalAddr,
		}
		clients.Direct[tptypes.STCP] = directtp.NewClient(conf)
	}

	if conf.NetworkConfigs.STCPR != nil {
		ar, err := arclient.NewHTTP(conf.NetworkConfigs.STCPR.AddressResolver, conf.PubKey, conf.SecKey)
		if err != nil {
			return nil, err
		}

<<<<<<< HEAD
		conf := directtp.Config{
			Type:            tptypes.STCPR,
			PK:              conf.PubKey,
			SK:              conf.SecKey,
			LocalAddr:       conf.NetworkConfigs.STCPR.LocalAddr,
			AddressResolver: ar,
		}

		clients.Direct[tptypes.STCPR] = directtp.NewClient(conf)
=======
		clients.stcprC = stcpr.NewClient(conf.PubKey, conf.SecKey, ar, conf.NetworkConfigs.STCPR.LocalAddr)
		clients.stcprC.SetLogger(logging.MustGetLogger("snet.stcprC"))
	}

	if conf.NetworkConfigs.STCPH != nil {
		ar, err := arclient.NewHTTP(conf.NetworkConfigs.STCPH.AddressResolver, conf.PubKey, conf.SecKey)
		if err != nil {
			return nil, err
		}

		clients.stcphC = stcph.NewClient(conf.PubKey, conf.SecKey, ar)
		clients.stcphC.SetLogger(logging.MustGetLogger("snet.stcphC"))
	}

	if conf.NetworkConfigs.SUDP != nil {
		table := directtransport.NewTable(conf.NetworkConfigs.SUDP.PKTable)
		clients.SudpC = sudp.NewClient(conf.PubKey, conf.SecKey, table, conf.NetworkConfigs.SUDP.LocalAddr)
		clients.SudpC.SetLogger(logging.MustGetLogger("snet.sudpC"))
	}

	if conf.NetworkConfigs.SUDPR != nil {
		ar, err := arclient.NewHTTP(conf.NetworkConfigs.SUDPR.AddressResolver, conf.PubKey, conf.SecKey)
		if err != nil {
			return nil, err
		}

		clients.sudprC = sudpr.NewClient(conf.PubKey, conf.SecKey, ar, conf.NetworkConfigs.SUDPR.LocalAddr)
		clients.sudprC.SetLogger(logging.MustGetLogger("snet.sudprC"))
>>>>>>> 927b14a9
	}

	if conf.NetworkConfigs.SUDPH != nil {
		ar, err := arclient.NewHTTP(conf.NetworkConfigs.SUDPH.AddressResolver, conf.PubKey, conf.SecKey)
		if err != nil {
			return nil, err
		}

<<<<<<< HEAD
		conf := directtp.Config{
			Type:            tptypes.SUDPH,
			PK:              conf.PubKey,
			SK:              conf.SecKey,
			AddressResolver: ar,
		}

		clients.Direct[tptypes.SUDPH] = directtp.NewClient(conf)
=======
		clients.sudphC = sudph.NewClient(conf.PubKey, conf.SecKey, ar)
		clients.sudphC.SetLogger(logging.MustGetLogger("snet.sudphC"))
>>>>>>> 927b14a9
	}

	return NewRaw(conf, &clients), nil
}

// NewRaw creates a network from a config and a dmsg client.
func NewRaw(conf Config, clients *NetworkClients) *Network {
	n := &Network{
		conf:    conf,
		nets:    make(map[string]struct{}),
		clients: clients,
	}

	if clients.DmsgC != nil {
		n.addNetworkType(dmsg.Type)
	}

<<<<<<< HEAD
	for k, v := range clients.Direct {
		if v != nil {
			networks = append(networks, k)
		}
	}
=======
	if clients.StcpC != nil {
		n.addNetworkType(stcp.Type)
	}

	go func() {
		// since we're creating network client in the background,
		// we need to wait till it gets ready
		<-clients.stcprCReadyCh

		if clients.StcprC() != nil {
			n.addNetworkType(stcpr.Type)
		}
	}()

	go func() {
		// since we're creating network client in the background,
		// we need to wait till it gets ready
		<-clients.stcphCReadyCh

		if clients.StcphC() != nil {
			n.addNetworkType(stcph.Type)
		}
	}()

	if clients.SudpC != nil {
		n.addNetworkType(sudp.Type)
	}

	go func() {
		// since we're creating network client in the background,
		// we need to wait till it gets ready
		<-clients.sudprCReadyCh

		if clients.SudprC() != nil {
			n.addNetworkType(sudpr.Type)
		}
	}()
>>>>>>> 927b14a9

	go func() {
		// since we're creating network client in the background,
		// we need to wait till it gets ready
		<-clients.sudphCReadyCh

		if clients.SudphC() != nil {
			n.addNetworkType(sudph.Type)
		}
	}()

	return n
}

// Init initiates server connections.
func (n *Network) Init() error {
	if n.clients.DmsgC != nil {
		time.Sleep(200 * time.Millisecond)
		go n.clients.DmsgC.Serve()
		time.Sleep(200 * time.Millisecond)
	}

	if n.conf.NetworkConfigs.STCP != nil {
		if client, ok := n.clients.Direct[tptypes.STCP]; ok && client != nil && n.conf.NetworkConfigs.STCP.LocalAddr != "" {
			if err := client.Serve(); err != nil {
				return fmt.Errorf("failed to initiate 'stcp': %w", err)
			}
		} else {
			log.Infof("No config found for stcp")
		}
	}

	if n.conf.NetworkConfigs.STCPR != nil {
<<<<<<< HEAD
		if client, ok := n.clients.Direct[tptypes.STCPR]; ok && client != nil && n.conf.NetworkConfigs.STCPR.LocalAddr != "" {
			if err := client.Serve(); err != nil {
				return fmt.Errorf("failed to initiate 'stcpr': %w", err)
=======
		go func() {
			// since we're creating network client in the background,
			// we need to wait till it gets ready
			<-n.clients.stcprCReadyCh

			stcprC := n.clients.StcprC()
			if stcprC != nil && n.conf.NetworkConfigs.STCPR.LocalAddr != "" {
				if err := stcprC.Serve(); err != nil {
					log.WithError(err).Error("failed to initiate 'stcpr'")
				}
			} else {
				log.Infof("No config found for stcpr")
>>>>>>> 927b14a9
			}
		}()
	}

<<<<<<< HEAD
	if n.conf.NetworkConfigs.SUDPH != nil {
		if client, ok := n.clients.Direct[tptypes.SUDPH]; ok && client != nil {
			if err := client.Serve(); err != nil {
				return fmt.Errorf("failed to initiate 'sudph': %w", err)
=======
	if n.conf.NetworkConfigs.STCPH != nil {
		go func() {
			// since we're creating network client in the background,
			// we need to wait till it gets ready
			<-n.clients.stcphCReadyCh

			stcphC := n.clients.StcphC()
			if stcphC != nil {
				if err := stcphC.Serve(); err != nil {
					log.WithError(err).Error("failed to initiate 'stcph'")
				}
			} else {
				log.Infof("No config found for stcph")
			}
		}()
	}

	if n.conf.NetworkConfigs.SUDP != nil {
		if n.clients.SudpC != nil && n.conf.NetworkConfigs.SUDP.LocalAddr != "" {
			if err := n.clients.SudpC.Serve(); err != nil {
				return fmt.Errorf("failed to initiate 'sudp': %w", err)
			}
		} else {
			log.Infof("No config found for sudp")
		}
	}

	if n.conf.NetworkConfigs.SUDPR != nil {
		go func() {
			// since we're creating network client in the background,
			// we need to wait till it gets ready
			<-n.clients.sudprCReadyCh

			sudprC := n.clients.SudprC()
			if sudprC != nil && n.conf.NetworkConfigs.SUDPR.LocalAddr != "" {
				if err := sudprC.Serve(); err != nil {
					log.WithError(err).Error("failed to initiate 'sudpr'")
				}
			} else {
				log.Infof("No config found for sudpr")
			}
		}()
	}

	if n.conf.NetworkConfigs.SUDPH != nil {
		go func() {
			// since we're creating network client in the background,
			// we need to wait till it gets ready
			<-n.clients.sudphCReadyCh

			sudphC := n.clients.SudphC()
			if sudphC != nil {
				if err := sudphC.Serve(); err != nil {
					log.WithError(err).Error("failed to initiate 'sudph'")
				}
			} else {
				log.Infof("No config found for sudph")
>>>>>>> 927b14a9
			}
		}()
	}

	return nil
}

// OnNewNetworkType sets callback to be called when new network type is ready.
func (n *Network) OnNewNetworkType(callback func(netType string)) {
	n.onNewNetworkTypeMu.Lock()
	n.onNewNetworkType = callback
	n.onNewNetworkTypeMu.Unlock()
}

// IsNetworkReady checks whether network of type `netType` is ready.
func (n *Network) IsNetworkReady(netType string) bool {
	n.netsMu.Lock()
	_, ok := n.nets[netType]
	n.netsMu.Unlock()
	return ok
}

// Close closes underlying connections.
func (n *Network) Close() error {
	n.netsMu.Lock()
	defer n.netsMu.Unlock()

	wg := new(sync.WaitGroup)

	var dmsgErr error
	if n.clients.DmsgC != nil {
		wg.Add(1)
		go func() {
			dmsgErr = n.clients.DmsgC.Close()
			wg.Done()
		}()
	}

<<<<<<< HEAD
	directErrors := make(map[string]error)

	for k, v := range n.clients.Direct {
		if v != nil {
			go func() {
				directErrors[k] = v.Close()
				wg.Done()
			}()
		}
=======
	var stcpErr error
	if n.clients.StcpC != nil {
		wg.Add(1)
		go func() {
			stcpErr = n.clients.StcpC.Close()
			wg.Done()
		}()
	}

	var stcprErr error
	n.clients.stcprCMu.Lock()
	if n.clients.stcprC != nil {
		wg.Add(1)
		go func() {
			defer n.clients.stcprCMu.Unlock()

			stcprErr = n.clients.stcprC.Close()
			wg.Done()
		}()
	} else {
		n.clients.stcprCMu.Unlock()
	}

	var stcphErr error
	n.clients.stcphCMu.Lock()
	if n.clients.stcphC != nil {
		wg.Add(1)
		go func() {
			defer n.clients.stcphCMu.Unlock()

			stcphErr = n.clients.stcphC.Close()
			wg.Done()
		}()
	} else {
		n.clients.stcphCMu.Unlock()
	}

	var sudpErr error
	if n.clients.SudpC != nil {
		wg.Add(1)
		go func() {
			sudpErr = n.clients.SudpC.Close()
			wg.Done()
		}()
	}

	var sudprErr error
	n.clients.sudprCMu.Lock()
	if n.clients.sudprC != nil {
		wg.Add(1)
		go func() {
			defer n.clients.sudprCMu.Unlock()

			sudprErr = n.clients.sudprC.Close()
			wg.Done()
		}()
	} else {
		n.clients.sudprCMu.Unlock()
	}

	var sudphErr error
	n.clients.sudphCMu.Lock()
	if n.clients.sudphC != nil {
		wg.Add(1)
		go func() {
			defer n.clients.sudphCMu.Unlock()

			sudphErr = n.clients.sudphC.Close()
			wg.Done()
		}()
	} else {
		n.clients.sudphCMu.Unlock()
>>>>>>> 927b14a9
	}

	wg.Wait()

	if dmsgErr != nil {
		return dmsgErr
	}

	for _, err := range directErrors {
		if err != nil {
			return err
		}
	}

	return nil
}

// LocalPK returns local public key.
func (n *Network) LocalPK() cipher.PubKey { return n.conf.PubKey }

// LocalSK returns local secure key.
func (n *Network) LocalSK() cipher.SecKey { return n.conf.SecKey }

// TransportNetworks returns network types that are used for transports.
func (n *Network) TransportNetworks() []string {
	n.netsMu.RLock()
	networks := make([]string, 0, len(n.nets))
	for network := range n.nets {
		networks = append(networks, network)
	}
	n.netsMu.RUnlock()

	return networks
}

// Dmsg returns underlying dmsg client.
func (n *Network) Dmsg() *dmsg.Client { return n.clients.DmsgC }

// STcp returns the underlying stcp.Client.
func (n *Network) STcp() directtp.Client {
	return n.clients.Direct[tptypes.STCP]
}

// STcpr returns the underlying stcpr.Client.
<<<<<<< HEAD
func (n *Network) STcpr() directtp.Client {
	return n.clients.Direct[tptypes.STCPR]
}

// SUdpH returns the underlying sudph.Client.
func (n *Network) SUdpH() directtp.Client {
	return n.clients.Direct[tptypes.SUDPH]
}
=======
func (n *Network) STcpr() directtransport.Client { return n.clients.StcprC() }

// STcpH returns the underlying stcph.Client.
func (n *Network) STcpH() directtransport.Client { return n.clients.StcphC() }

// SUdp returns the underlying sudp.Client.
func (n *Network) SUdp() directtransport.Client { return n.clients.SudpC }

// SUdpr returns the underlying sudpr.Client.
func (n *Network) SUdpr() directtransport.Client { return n.clients.SudprC() }

// SUdpH returns the underlying sudph.Client.
func (n *Network) SUdpH() directtransport.Client { return n.clients.SudphC() }
>>>>>>> 927b14a9

// Dial dials a visor by its public key and returns a connection.
func (n *Network) Dial(ctx context.Context, network string, pk cipher.PubKey, port uint16) (*Conn, error) {
	switch network {
	case dmsg.Type:
		addr := dmsg.Addr{
			PK:   pk,
			Port: port,
		}

		conn, err := n.clients.DmsgC.Dial(ctx, addr)
		if err != nil {
			return nil, fmt.Errorf("dmsg client: %w", err)
		}

		return makeConn(conn, network), nil
<<<<<<< HEAD
	default:
		client, ok := n.clients.Direct[network]
		if !ok {
			return nil, ErrUnknownNetwork
		}

		conn, err := client.Dial(ctx, pk, port)
=======
	case stcp.Type:
		conn, err := n.clients.StcpC.Dial(ctx, pk, port)
		if err != nil {
			return nil, fmt.Errorf("stcpr client: %w", err)
		}

		return makeConn(conn, network), nil
	case stcpr.Type:
		stcprC := n.clients.StcprC()
		if stcprC == nil {
			return nil, errors.New("stcpr client is not ready")
		}

		conn, err := stcprC.Dial(ctx, pk, port)
		if err != nil {
			return nil, fmt.Errorf("stcpr client: %w", err)
		}

		return makeConn(conn, network), nil
	case stcph.Type:
		stcphC := n.clients.StcphC()
		if stcphC == nil {
			return nil, errors.New("stcph client is not ready")
		}

		conn, err := stcphC.Dial(ctx, pk, port)
		if err != nil {
			return nil, fmt.Errorf("stcph client: %w", err)
		}

		return makeConn(conn, network), nil
	case sudp.Type:
		conn, err := n.clients.SudpC.Dial(ctx, pk, port)
		if err != nil {
			return nil, fmt.Errorf("sudpr client: %w", err)
		}

		return makeConn(conn, network), nil
	case sudpr.Type:
		sudprC := n.clients.SudprC()
		if sudprC == nil {
			return nil, errors.New("sudpr client is not ready")
		}

		conn, err := sudprC.Dial(ctx, pk, port)
		if err != nil {
			return nil, fmt.Errorf("sudpr client: %w", err)
		}

		return makeConn(conn, network), nil
	case sudph.Type:
		sudphC := n.clients.SudphC()
		if sudphC == nil {
			return nil, errors.New("sudph client is not ready")
		}

		conn, err := sudphC.Dial(ctx, pk, port)
>>>>>>> 927b14a9
		if err != nil {
			return nil, fmt.Errorf("sudph client: %w", err)
		}

		log.Infof("Dialed %v, conn local address %q, remote address %q", network, conn.LocalAddr(), conn.RemoteAddr())
		return makeConn(conn, network), nil
	}
}

// Listen listens on the specified port.
func (n *Network) Listen(network string, port uint16) (*Listener, error) {
	switch network {
	case dmsg.Type:
		lis, err := n.clients.DmsgC.Listen(port)
		if err != nil {
			return nil, err
		}

		return makeListener(lis, network), nil
<<<<<<< HEAD
	default:
		client, ok := n.clients.Direct[network]
		if !ok {
			return nil, ErrUnknownNetwork
		}

		lis, err := client.Listen(port)
=======
	case stcp.Type:
		lis, err := n.clients.StcpC.Listen(port)
		if err != nil {
			return nil, err
		}

		return makeListener(lis, network), nil
	case stcpr.Type:
		stcprC := n.clients.StcprC()
		if stcprC == nil {
			return nil, ErrNetworkNotReady
		}

		lis, err := stcprC.Listen(port)
		if err != nil {
			return nil, err
		}

		return makeListener(lis, network), nil
	case stcph.Type:
		stcphC := n.clients.StcphC()
		if stcphC == nil {
			return nil, ErrNetworkNotReady
		}

		lis, err := stcphC.Listen(port)
		if err != nil {
			return nil, err
		}

		return makeListener(lis, network), nil
	case sudp.Type:
		lis, err := n.clients.SudpC.Listen(port)
		if err != nil {
			return nil, err
		}

		return makeListener(lis, network), nil
	case sudpr.Type:
		sudprC := n.clients.SudprC()
		lis, err := sudprC.Listen(port)
		if err != nil {
			return nil, err
		}

		return makeListener(lis, network), nil
	case sudph.Type:
		sudphC := n.clients.SudphC()
		lis, err := sudphC.Listen(port)
>>>>>>> 927b14a9
		if err != nil {
			return nil, fmt.Errorf("sudph client: %w", err)
		}

		return makeListener(lis, network), nil
	}
}

func (n *Network) addNetworkType(netType string) {
	n.netsMu.Lock()
	defer n.netsMu.Unlock()

	if _, ok := n.nets[netType]; !ok {
		n.nets[netType] = struct{}{}
		n.onNewNetworkTypeMu.Lock()
		if n.onNewNetworkType != nil {
			n.onNewNetworkType(netType)
		}
		n.onNewNetworkTypeMu.Unlock()
	}
}

func disassembleAddr(addr net.Addr) (pk cipher.PubKey, port uint16) {
	strs := strings.Split(addr.String(), ":")
	if len(strs) != 2 {
		panic(fmt.Errorf("network.disassembleAddr: %v %s", "invalid addr", addr.String()))
	}

	if err := pk.Set(strs[0]); err != nil {
		panic(fmt.Errorf("network.disassembleAddr: %v %s", err, addr.String()))
	}

	if strs[1] != "~" {
		if _, err := fmt.Sscanf(strs[1], "%d", &port); err != nil {
			panic(fmt.Errorf("network.disassembleAddr: %w", err))
		}
	}

	return
}<|MERGE_RESOLUTION|>--- conflicted
+++ resolved
@@ -34,16 +34,11 @@
 var (
 	// ErrUnknownNetwork occurs on attempt to dial an unknown network type.
 	ErrUnknownNetwork = errors.New("unknown network type")
-	// ErrNetworkNotReady occurs on attempt to dial network which is not yet ready.
-	ErrNetworkNotReady = errors.New("network is not ready")
-	knownNetworks      = map[string]struct{}{
-		dmsg.Type:  {},
-		stcp.Type:  {},
-		stcpr.Type: {},
-		stcph.Type: {},
-		sudp.Type:  {},
-		sudpr.Type: {},
-		sudph.Type: {},
+	knownNetworks     = map[string]struct{}{
+		dmsg.Type:     {},
+		tptypes.STCP:  {},
+		tptypes.STCPR: {},
+		tptypes.SUDPH: {},
 	}
 )
 
@@ -116,21 +111,18 @@
 	SUDPH *SUDPHConfig // The sudph service will not be started if nil.
 }
 
-<<<<<<< HEAD
 // NetworkClients represents all network clients.
 type NetworkClients struct {
 	DmsgC  *dmsg.Client
 	Direct map[string]directtp.Client
 }
 
-=======
->>>>>>> 927b14a9
 // Network represents a network between nodes in Skywire.
 type Network struct {
 	conf    Config
 	netsMu  sync.RWMutex
 	nets    map[string]struct{} // networks to be used with transports
-	clients *NetworkClients
+	clients NetworkClients
 
 	onNewNetworkTypeMu sync.Mutex
 	onNewNetworkType   func(netType string)
@@ -139,14 +131,7 @@
 // New creates a network from a config.
 func New(conf Config, eb *appevent.Broadcaster) (*Network, error) {
 	clients := NetworkClients{
-<<<<<<< HEAD
 		Direct: make(map[string]directtp.Client),
-=======
-		stcprCReadyCh: make(chan struct{}),
-		stcphCReadyCh: make(chan struct{}),
-		sudprCReadyCh: make(chan struct{}),
-		sudphCReadyCh: make(chan struct{}),
->>>>>>> 927b14a9
 	}
 
 	if conf.NetworkConfigs.Dmsg != nil {
@@ -171,7 +156,6 @@
 		clients.DmsgC.SetLogger(logging.MustGetLogger("snet.dmsgC"))
 	}
 
-	// TODO(nkryuchkov): Generic code for clients below.
 	if conf.NetworkConfigs.STCP != nil {
 		conf := directtp.Config{
 			Type:      tptypes.STCP,
@@ -189,7 +173,6 @@
 			return nil, err
 		}
 
-<<<<<<< HEAD
 		conf := directtp.Config{
 			Type:            tptypes.STCPR,
 			PK:              conf.PubKey,
@@ -199,36 +182,6 @@
 		}
 
 		clients.Direct[tptypes.STCPR] = directtp.NewClient(conf)
-=======
-		clients.stcprC = stcpr.NewClient(conf.PubKey, conf.SecKey, ar, conf.NetworkConfigs.STCPR.LocalAddr)
-		clients.stcprC.SetLogger(logging.MustGetLogger("snet.stcprC"))
-	}
-
-	if conf.NetworkConfigs.STCPH != nil {
-		ar, err := arclient.NewHTTP(conf.NetworkConfigs.STCPH.AddressResolver, conf.PubKey, conf.SecKey)
-		if err != nil {
-			return nil, err
-		}
-
-		clients.stcphC = stcph.NewClient(conf.PubKey, conf.SecKey, ar)
-		clients.stcphC.SetLogger(logging.MustGetLogger("snet.stcphC"))
-	}
-
-	if conf.NetworkConfigs.SUDP != nil {
-		table := directtransport.NewTable(conf.NetworkConfigs.SUDP.PKTable)
-		clients.SudpC = sudp.NewClient(conf.PubKey, conf.SecKey, table, conf.NetworkConfigs.SUDP.LocalAddr)
-		clients.SudpC.SetLogger(logging.MustGetLogger("snet.sudpC"))
-	}
-
-	if conf.NetworkConfigs.SUDPR != nil {
-		ar, err := arclient.NewHTTP(conf.NetworkConfigs.SUDPR.AddressResolver, conf.PubKey, conf.SecKey)
-		if err != nil {
-			return nil, err
-		}
-
-		clients.sudprC = sudpr.NewClient(conf.PubKey, conf.SecKey, ar, conf.NetworkConfigs.SUDPR.LocalAddr)
-		clients.sudprC.SetLogger(logging.MustGetLogger("snet.sudprC"))
->>>>>>> 927b14a9
 	}
 
 	if conf.NetworkConfigs.SUDPH != nil {
@@ -237,7 +190,6 @@
 			return nil, err
 		}
 
-<<<<<<< HEAD
 		conf := directtp.Config{
 			Type:            tptypes.SUDPH,
 			PK:              conf.PubKey,
@@ -246,17 +198,13 @@
 		}
 
 		clients.Direct[tptypes.SUDPH] = directtp.NewClient(conf)
-=======
-		clients.sudphC = sudph.NewClient(conf.PubKey, conf.SecKey, ar)
-		clients.sudphC.SetLogger(logging.MustGetLogger("snet.sudphC"))
->>>>>>> 927b14a9
-	}
-
-	return NewRaw(conf, &clients), nil
+	}
+
+	return NewRaw(conf, clients), nil
 }
 
 // NewRaw creates a network from a config and a dmsg client.
-func NewRaw(conf Config, clients *NetworkClients) *Network {
+func NewRaw(conf Config, clients NetworkClients) *Network {
 	n := &Network{
 		conf:    conf,
 		nets:    make(map[string]struct{}),
@@ -267,61 +215,11 @@
 		n.addNetworkType(dmsg.Type)
 	}
 
-<<<<<<< HEAD
 	for k, v := range clients.Direct {
 		if v != nil {
-			networks = append(networks, k)
-		}
-	}
-=======
-	if clients.StcpC != nil {
-		n.addNetworkType(stcp.Type)
-	}
-
-	go func() {
-		// since we're creating network client in the background,
-		// we need to wait till it gets ready
-		<-clients.stcprCReadyCh
-
-		if clients.StcprC() != nil {
-			n.addNetworkType(stcpr.Type)
-		}
-	}()
-
-	go func() {
-		// since we're creating network client in the background,
-		// we need to wait till it gets ready
-		<-clients.stcphCReadyCh
-
-		if clients.StcphC() != nil {
-			n.addNetworkType(stcph.Type)
-		}
-	}()
-
-	if clients.SudpC != nil {
-		n.addNetworkType(sudp.Type)
-	}
-
-	go func() {
-		// since we're creating network client in the background,
-		// we need to wait till it gets ready
-		<-clients.sudprCReadyCh
-
-		if clients.SudprC() != nil {
-			n.addNetworkType(sudpr.Type)
-		}
-	}()
->>>>>>> 927b14a9
-
-	go func() {
-		// since we're creating network client in the background,
-		// we need to wait till it gets ready
-		<-clients.sudphCReadyCh
-
-		if clients.SudphC() != nil {
-			n.addNetworkType(sudph.Type)
-		}
-	}()
+			n.addNetworkType(k)
+		}
+	}
 
 	return n
 }
@@ -345,94 +243,23 @@
 	}
 
 	if n.conf.NetworkConfigs.STCPR != nil {
-<<<<<<< HEAD
 		if client, ok := n.clients.Direct[tptypes.STCPR]; ok && client != nil && n.conf.NetworkConfigs.STCPR.LocalAddr != "" {
 			if err := client.Serve(); err != nil {
 				return fmt.Errorf("failed to initiate 'stcpr': %w", err)
-=======
-		go func() {
-			// since we're creating network client in the background,
-			// we need to wait till it gets ready
-			<-n.clients.stcprCReadyCh
-
-			stcprC := n.clients.StcprC()
-			if stcprC != nil && n.conf.NetworkConfigs.STCPR.LocalAddr != "" {
-				if err := stcprC.Serve(); err != nil {
-					log.WithError(err).Error("failed to initiate 'stcpr'")
-				}
-			} else {
-				log.Infof("No config found for stcpr")
->>>>>>> 927b14a9
 			}
-		}()
-	}
-
-<<<<<<< HEAD
+		} else {
+			log.Infof("No config found for stcpr")
+		}
+	}
+
 	if n.conf.NetworkConfigs.SUDPH != nil {
 		if client, ok := n.clients.Direct[tptypes.SUDPH]; ok && client != nil {
 			if err := client.Serve(); err != nil {
 				return fmt.Errorf("failed to initiate 'sudph': %w", err)
-=======
-	if n.conf.NetworkConfigs.STCPH != nil {
-		go func() {
-			// since we're creating network client in the background,
-			// we need to wait till it gets ready
-			<-n.clients.stcphCReadyCh
-
-			stcphC := n.clients.StcphC()
-			if stcphC != nil {
-				if err := stcphC.Serve(); err != nil {
-					log.WithError(err).Error("failed to initiate 'stcph'")
-				}
-			} else {
-				log.Infof("No config found for stcph")
-			}
-		}()
-	}
-
-	if n.conf.NetworkConfigs.SUDP != nil {
-		if n.clients.SudpC != nil && n.conf.NetworkConfigs.SUDP.LocalAddr != "" {
-			if err := n.clients.SudpC.Serve(); err != nil {
-				return fmt.Errorf("failed to initiate 'sudp': %w", err)
 			}
 		} else {
-			log.Infof("No config found for sudp")
-		}
-	}
-
-	if n.conf.NetworkConfigs.SUDPR != nil {
-		go func() {
-			// since we're creating network client in the background,
-			// we need to wait till it gets ready
-			<-n.clients.sudprCReadyCh
-
-			sudprC := n.clients.SudprC()
-			if sudprC != nil && n.conf.NetworkConfigs.SUDPR.LocalAddr != "" {
-				if err := sudprC.Serve(); err != nil {
-					log.WithError(err).Error("failed to initiate 'sudpr'")
-				}
-			} else {
-				log.Infof("No config found for sudpr")
-			}
-		}()
-	}
-
-	if n.conf.NetworkConfigs.SUDPH != nil {
-		go func() {
-			// since we're creating network client in the background,
-			// we need to wait till it gets ready
-			<-n.clients.sudphCReadyCh
-
-			sudphC := n.clients.SudphC()
-			if sudphC != nil {
-				if err := sudphC.Serve(); err != nil {
-					log.WithError(err).Error("failed to initiate 'sudph'")
-				}
-			} else {
-				log.Infof("No config found for sudph")
->>>>>>> 927b14a9
-			}
-		}()
+			log.Infof("No config found for sudph")
+		}
 	}
 
 	return nil
@@ -469,90 +296,16 @@
 		}()
 	}
 
-<<<<<<< HEAD
 	directErrors := make(map[string]error)
 
 	for k, v := range n.clients.Direct {
 		if v != nil {
+			wg.Add(1)
 			go func() {
 				directErrors[k] = v.Close()
 				wg.Done()
 			}()
 		}
-=======
-	var stcpErr error
-	if n.clients.StcpC != nil {
-		wg.Add(1)
-		go func() {
-			stcpErr = n.clients.StcpC.Close()
-			wg.Done()
-		}()
-	}
-
-	var stcprErr error
-	n.clients.stcprCMu.Lock()
-	if n.clients.stcprC != nil {
-		wg.Add(1)
-		go func() {
-			defer n.clients.stcprCMu.Unlock()
-
-			stcprErr = n.clients.stcprC.Close()
-			wg.Done()
-		}()
-	} else {
-		n.clients.stcprCMu.Unlock()
-	}
-
-	var stcphErr error
-	n.clients.stcphCMu.Lock()
-	if n.clients.stcphC != nil {
-		wg.Add(1)
-		go func() {
-			defer n.clients.stcphCMu.Unlock()
-
-			stcphErr = n.clients.stcphC.Close()
-			wg.Done()
-		}()
-	} else {
-		n.clients.stcphCMu.Unlock()
-	}
-
-	var sudpErr error
-	if n.clients.SudpC != nil {
-		wg.Add(1)
-		go func() {
-			sudpErr = n.clients.SudpC.Close()
-			wg.Done()
-		}()
-	}
-
-	var sudprErr error
-	n.clients.sudprCMu.Lock()
-	if n.clients.sudprC != nil {
-		wg.Add(1)
-		go func() {
-			defer n.clients.sudprCMu.Unlock()
-
-			sudprErr = n.clients.sudprC.Close()
-			wg.Done()
-		}()
-	} else {
-		n.clients.sudprCMu.Unlock()
-	}
-
-	var sudphErr error
-	n.clients.sudphCMu.Lock()
-	if n.clients.sudphC != nil {
-		wg.Add(1)
-		go func() {
-			defer n.clients.sudphCMu.Unlock()
-
-			sudphErr = n.clients.sudphC.Close()
-			wg.Done()
-		}()
-	} else {
-		n.clients.sudphCMu.Unlock()
->>>>>>> 927b14a9
 	}
 
 	wg.Wait()
@@ -597,7 +350,6 @@
 }
 
 // STcpr returns the underlying stcpr.Client.
-<<<<<<< HEAD
 func (n *Network) STcpr() directtp.Client {
 	return n.clients.Direct[tptypes.STCPR]
 }
@@ -606,21 +358,6 @@
 func (n *Network) SUdpH() directtp.Client {
 	return n.clients.Direct[tptypes.SUDPH]
 }
-=======
-func (n *Network) STcpr() directtransport.Client { return n.clients.StcprC() }
-
-// STcpH returns the underlying stcph.Client.
-func (n *Network) STcpH() directtransport.Client { return n.clients.StcphC() }
-
-// SUdp returns the underlying sudp.Client.
-func (n *Network) SUdp() directtransport.Client { return n.clients.SudpC }
-
-// SUdpr returns the underlying sudpr.Client.
-func (n *Network) SUdpr() directtransport.Client { return n.clients.SudprC() }
-
-// SUdpH returns the underlying sudph.Client.
-func (n *Network) SUdpH() directtransport.Client { return n.clients.SudphC() }
->>>>>>> 927b14a9
 
 // Dial dials a visor by its public key and returns a connection.
 func (n *Network) Dial(ctx context.Context, network string, pk cipher.PubKey, port uint16) (*Conn, error) {
@@ -637,7 +374,6 @@
 		}
 
 		return makeConn(conn, network), nil
-<<<<<<< HEAD
 	default:
 		client, ok := n.clients.Direct[network]
 		if !ok {
@@ -645,65 +381,6 @@
 		}
 
 		conn, err := client.Dial(ctx, pk, port)
-=======
-	case stcp.Type:
-		conn, err := n.clients.StcpC.Dial(ctx, pk, port)
-		if err != nil {
-			return nil, fmt.Errorf("stcpr client: %w", err)
-		}
-
-		return makeConn(conn, network), nil
-	case stcpr.Type:
-		stcprC := n.clients.StcprC()
-		if stcprC == nil {
-			return nil, errors.New("stcpr client is not ready")
-		}
-
-		conn, err := stcprC.Dial(ctx, pk, port)
-		if err != nil {
-			return nil, fmt.Errorf("stcpr client: %w", err)
-		}
-
-		return makeConn(conn, network), nil
-	case stcph.Type:
-		stcphC := n.clients.StcphC()
-		if stcphC == nil {
-			return nil, errors.New("stcph client is not ready")
-		}
-
-		conn, err := stcphC.Dial(ctx, pk, port)
-		if err != nil {
-			return nil, fmt.Errorf("stcph client: %w", err)
-		}
-
-		return makeConn(conn, network), nil
-	case sudp.Type:
-		conn, err := n.clients.SudpC.Dial(ctx, pk, port)
-		if err != nil {
-			return nil, fmt.Errorf("sudpr client: %w", err)
-		}
-
-		return makeConn(conn, network), nil
-	case sudpr.Type:
-		sudprC := n.clients.SudprC()
-		if sudprC == nil {
-			return nil, errors.New("sudpr client is not ready")
-		}
-
-		conn, err := sudprC.Dial(ctx, pk, port)
-		if err != nil {
-			return nil, fmt.Errorf("sudpr client: %w", err)
-		}
-
-		return makeConn(conn, network), nil
-	case sudph.Type:
-		sudphC := n.clients.SudphC()
-		if sudphC == nil {
-			return nil, errors.New("sudph client is not ready")
-		}
-
-		conn, err := sudphC.Dial(ctx, pk, port)
->>>>>>> 927b14a9
 		if err != nil {
 			return nil, fmt.Errorf("sudph client: %w", err)
 		}
@@ -723,7 +400,6 @@
 		}
 
 		return makeListener(lis, network), nil
-<<<<<<< HEAD
 	default:
 		client, ok := n.clients.Direct[network]
 		if !ok {
@@ -731,57 +407,6 @@
 		}
 
 		lis, err := client.Listen(port)
-=======
-	case stcp.Type:
-		lis, err := n.clients.StcpC.Listen(port)
-		if err != nil {
-			return nil, err
-		}
-
-		return makeListener(lis, network), nil
-	case stcpr.Type:
-		stcprC := n.clients.StcprC()
-		if stcprC == nil {
-			return nil, ErrNetworkNotReady
-		}
-
-		lis, err := stcprC.Listen(port)
-		if err != nil {
-			return nil, err
-		}
-
-		return makeListener(lis, network), nil
-	case stcph.Type:
-		stcphC := n.clients.StcphC()
-		if stcphC == nil {
-			return nil, ErrNetworkNotReady
-		}
-
-		lis, err := stcphC.Listen(port)
-		if err != nil {
-			return nil, err
-		}
-
-		return makeListener(lis, network), nil
-	case sudp.Type:
-		lis, err := n.clients.SudpC.Listen(port)
-		if err != nil {
-			return nil, err
-		}
-
-		return makeListener(lis, network), nil
-	case sudpr.Type:
-		sudprC := n.clients.SudprC()
-		lis, err := sudprC.Listen(port)
-		if err != nil {
-			return nil, err
-		}
-
-		return makeListener(lis, network), nil
-	case sudph.Type:
-		sudphC := n.clients.SudphC()
-		lis, err := sudphC.Listen(port)
->>>>>>> 927b14a9
 		if err != nil {
 			return nil, fmt.Errorf("sudph client: %w", err)
 		}
