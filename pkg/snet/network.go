--- conflicted
+++ resolved
@@ -85,40 +85,11 @@
 }
 
 // New creates a network from a config.
-<<<<<<< HEAD
-func New(conf Config, dmsgC *dmsg.Client, eb *appevent.Broadcaster, arc arclient.APIClient) (*Network, error) {
-=======
-func New(conf Config, eb *appevent.Broadcaster, masterLogger *logging.MasterLogger) (*Network, error) {
->>>>>>> 327af8ca
+func New(conf Config, dmsgC *dmsg.Client, eb *appevent.Broadcaster, arc arclient.APIClient, masterLogger *logging.MasterLogger) (*Network, error) {
 	clients := NetworkClients{
 		Direct: make(map[string]directtp.Client),
 	}
 
-<<<<<<< HEAD
-=======
-	if conf.NetworkConfigs.Dmsg != nil {
-		dmsgConf := &dmsg.Config{
-			MinSessions: conf.NetworkConfigs.Dmsg.SessionsCount,
-			Callbacks: &dmsg.ClientCallbacks{
-				OnSessionDial: func(network, addr string) error {
-					data := appevent.TCPDialData{RemoteNet: network, RemoteAddr: addr}
-					event := appevent.NewEvent(appevent.TCPDial, data)
-					_ = eb.Broadcast(context.Background(), event) //nolint:errcheck
-					// @evanlinjin: An error is not returned here as this will cancel the session dial.
-					return nil
-				},
-				OnSessionDisconnect: func(network, addr string, _ error) {
-					data := appevent.TCPCloseData{RemoteNet: network, RemoteAddr: addr}
-					event := appevent.NewEvent(appevent.TCPClose, data)
-					_ = eb.Broadcast(context.Background(), event) //nolint:errcheck
-				},
-			},
-		}
-		clients.DmsgC = dmsg.NewClient(conf.PubKey, conf.SecKey, disc.NewHTTP(conf.NetworkConfigs.Dmsg.Discovery), dmsgConf)
-		clients.DmsgC.SetLogger(masterLogger.PackageLogger("snet.dmsgC"))
-	}
-
->>>>>>> 327af8ca
 	if conf.NetworkConfigs.STCP != nil {
 		conf := directtp.Config{
 			Type:      tptypes.STCP,
@@ -249,21 +220,7 @@
 
 	wg := new(sync.WaitGroup)
 
-<<<<<<< HEAD
-	var directErrorsMu sync.Mutex
 	directErrors := make(map[string]error)
-=======
-	var dmsgErr error
-	if n.clients.DmsgC != nil {
-		wg.Add(1)
-		go func() {
-			dmsgErr = n.clients.DmsgC.Close()
-			wg.Done()
-		}()
-	}
-
-	directErrors := make(chan error)
->>>>>>> 327af8ca
 
 	for _, directClient := range n.clients.Direct {
 		if directClient == nil {
@@ -273,23 +230,13 @@
 		go func(client directtp.Client) {
 			err := client.Close()
 			if err != nil {
-				directErrors <- err
 			}
 			wg.Done()
 		}(directClient)
 	}
 	wg.Wait()
-	close(directErrors)
-
-<<<<<<< HEAD
+
 	for _, err := range directErrors {
-=======
-	if dmsgErr != nil {
-		return dmsgErr
-	}
-
-	for err := range directErrors {
->>>>>>> 327af8ca
 		if err != nil {
 			return err
 		}
