package snettest

import (
	"strconv"
	"testing"

	"github.com/SkycoinProject/dmsg"
	"github.com/SkycoinProject/dmsg/cipher"
	"github.com/SkycoinProject/dmsg/disc"
	"github.com/stretchr/testify/assert"
	"github.com/stretchr/testify/require"
	"golang.org/x/net/nettest"

	"github.com/SkycoinProject/skywire-mainnet/pkg/skyenv"
	"github.com/SkycoinProject/skywire-mainnet/pkg/snet"
	"github.com/SkycoinProject/skywire-mainnet/pkg/snet/directtransport"
	"github.com/SkycoinProject/skywire-mainnet/pkg/snet/stcp"
	"github.com/SkycoinProject/skywire-mainnet/pkg/snet/sudp"
)

// KeyPair holds a public/private key pair.
type KeyPair struct {
	PK cipher.PubKey
	SK cipher.SecKey
}

// GenKeyPairs generates 'n' number of key pairs.
func GenKeyPairs(n int) []KeyPair {
	pairs := make([]KeyPair, n)
	for i := range pairs {
		pk, sk, err := cipher.GenerateDeterministicKeyPair([]byte{byte(i)})
		if err != nil {
			panic(err)
		}

		pairs[i] = KeyPair{PK: pk, SK: sk}
	}

	return pairs
}

// Env contains a network test environment.
type Env struct {
	DmsgD    disc.APIClient
	DmsgS    *dmsg.Server
	Keys     []KeyPair
	Nets     []*snet.Network
	teardown func()
}

// NewEnv creates a `network.Network` test environment.
// `nPairs` is the public/private key pairs of all the `network.Network`s to be created.
func NewEnv(t *testing.T, keys []KeyPair, networks []string) *Env {

	// Prepare `dmsg`.
	dmsgD := disc.NewMock(0)
	dmsgS, dmsgSErr := createDmsgSrv(t, dmsgD)

	const baseSTCPPort = 7033

	tableEntries := make(map[cipher.PubKey]string)
	for i, pair := range keys {
		tableEntries[pair.PK] = "127.0.0.1:" + strconv.Itoa(baseSTCPPort+i)
	}

	table := directtransport.NewTable(tableEntries)

<<<<<<< HEAD
	var hasDmsg, hasStcp, hasSudp bool
=======
	var hasDmsg, hasStcp /*, hasStcpr, hasStcph*/, hasSudp /*, hasSudpr, hasSudph*/ bool
>>>>>>> 76b0978f

	for _, network := range networks {
		switch network {
		case dmsg.Type:
			hasDmsg = true
		case stcp.Type:
			hasStcp = true
<<<<<<< HEAD
=======
		// case stcpr.Type:
		// 	hasStcpr = true
		// case stcph.Type:
		// 	hasStcph = true
>>>>>>> 76b0978f
		case sudp.Type:
			hasSudp = true
			// case sudpr.Type:
			// 	hasSudpr = true
			// case sudph.Type:
			// 	hasSudph = true
		}
	}

	// Prepare `snets`.
	ns := make([]*snet.Network, len(keys))

	const stcpBasePort = 7033
	const sudpBasePort = 7533

	for i, pairs := range keys {
		networkConfigs := snet.NetworkConfigs{
			Dmsg: &snet.DmsgConfig{
				SessionsCount: 1,
			},
			STCP: &snet.STCPConfig{
				LocalAddr: "127.0.0.1:" + strconv.Itoa(stcpBasePort+i),
			},
			STCPR: &snet.STCPRConfig{
				LocalAddr:       "127.0.0.1:" + strconv.Itoa(stcpBasePort+i+1000),
				AddressResolver: skyenv.TestAddressResolverAddr,
			},
			STCPH: &snet.STCPHConfig{
				AddressResolver: skyenv.TestAddressResolverAddr,
			},
			SUDP: &snet.SUDPConfig{
				LocalAddr: "127.0.0.1:" + strconv.Itoa(sudpBasePort+i),
			},
			SUDPR: &snet.SUDPRConfig{
				LocalAddr:       "127.0.0.1:" + strconv.Itoa(sudpBasePort+i+1000),
				AddressResolver: skyenv.TestAddressResolverAddr,
			},
			SUDPH: &snet.SUDPHConfig{
				AddressResolver: skyenv.TestAddressResolverAddr,
			},
		}

		var clients snet.NetworkClients

		if hasDmsg {
			clients.DmsgC = dmsg.NewClient(pairs.PK, pairs.SK, dmsgD, nil)
			go clients.DmsgC.Serve()
		}

		// TODO: https://github.com/SkycoinProject/skywire-mainnet/issues/395
		// addr := "127.0.0.1:" + strconv.Itoa(stcpBasePort+i)
		//
		// addressResolver, err := arclient.NewHTTP(skyenv.TestAddressResolverAddr, pairs.PK, pairs.SK)
		// if err != nil {
		// 	panic(err)
		// }

		if hasStcp {
			clients.StcpC = stcp.NewClient(pairs.PK, pairs.SK, table, networkConfigs.STCP.LocalAddr)
		}

<<<<<<< HEAD
		// if hasStcpr { //nolint:staticcheck
		// TODO: https://github.com/SkycoinProject/skywire-mainnet/issues/395
		// clients.StcprC = stcpr.NewClient(pairs.PK, pairs.SK, addressResolver, addr)
		// }
		//
		// if hasStcph { //nolint:staticcheck
=======
		// TODO: https://github.com/SkycoinProject/skywire-mainnet/issues/395
		// if hasStcpr {
		// 	clients.StcprC = stcpr.NewClient(pairs.PK, pairs.SK, addressResolver, addr)
		// }
		//
		// if hasStcph {
>>>>>>> 76b0978f
		// 	clients.StcphC = stcph.NewClient(pairs.PK, pairs.SK, addressResolver)
		// }

		if hasSudp {
			clients.SudpC = sudp.NewClient(pairs.PK, pairs.SK, table, networkConfigs.SUDP.LocalAddr)
		}

		// if hasSudpr {
		// TODO: https: //github.com/SkycoinProject/skywire-mainnet/issues/395
		// clients.SudprC = sudpr.NewClient(pairs.PK, pairs.SK, addressResolver, addr)
		// }

		// if hasSudph {
		// 	clients.SudphC = sudph.NewClient(pairs.PK, pairs.SK, addressResolver)
		// }

		snetConfig := snet.Config{
			PubKey:         pairs.PK,
			SecKey:         pairs.SK,
			NetworkConfigs: networkConfigs,
		}

		n := snet.NewRaw(snetConfig, &clients)
		require.NoError(t, n.Init())
		ns[i] = n
	}

	// Prepare teardown closure.
	teardown := func() {
		for _, n := range ns {
			assert.NoError(t, n.Close())
		}
		assert.NoError(t, dmsgS.Close())
		for err := range dmsgSErr {
			assert.NoError(t, err)
		}
	}

	return &Env{
		DmsgD:    dmsgD,
		DmsgS:    dmsgS,
		Keys:     keys,
		Nets:     ns,
		teardown: teardown,
	}
}

// Teardown shutdowns the Env.
func (e *Env) Teardown() { e.teardown() }

func createDmsgSrv(t *testing.T, dc disc.APIClient) (srv *dmsg.Server, srvErr <-chan error) {
	pk, sk, err := cipher.GenerateDeterministicKeyPair([]byte("s"))
	require.NoError(t, err)

	l, err := nettest.NewLocalListener("tcp")
	require.NoError(t, err)

<<<<<<< HEAD
	srv = dmsg.NewServer(pk, sk, dc, &dmsg.ServerConfig{MaxSessions: 100}, nil)
=======
	srv = dmsg.NewServer(pk, sk, dc, 100)
>>>>>>> 76b0978f
	errCh := make(chan error, 1)

	go func() {
		errCh <- srv.Serve(l, "")
		close(errCh)
	}()

	<-srv.Ready()

	return srv, errCh
}<|MERGE_RESOLUTION|>--- conflicted
+++ resolved
@@ -65,11 +65,7 @@
 
 	table := directtransport.NewTable(tableEntries)
 
-<<<<<<< HEAD
-	var hasDmsg, hasStcp, hasSudp bool
-=======
 	var hasDmsg, hasStcp /*, hasStcpr, hasStcph*/, hasSudp /*, hasSudpr, hasSudph*/ bool
->>>>>>> 76b0978f
 
 	for _, network := range networks {
 		switch network {
@@ -77,13 +73,10 @@
 			hasDmsg = true
 		case stcp.Type:
 			hasStcp = true
-<<<<<<< HEAD
-=======
 		// case stcpr.Type:
 		// 	hasStcpr = true
 		// case stcph.Type:
 		// 	hasStcph = true
->>>>>>> 76b0978f
 		case sudp.Type:
 			hasSudp = true
 			// case sudpr.Type:
@@ -145,21 +138,12 @@
 			clients.StcpC = stcp.NewClient(pairs.PK, pairs.SK, table, networkConfigs.STCP.LocalAddr)
 		}
 
-<<<<<<< HEAD
-		// if hasStcpr { //nolint:staticcheck
-		// TODO: https://github.com/SkycoinProject/skywire-mainnet/issues/395
-		// clients.StcprC = stcpr.NewClient(pairs.PK, pairs.SK, addressResolver, addr)
-		// }
-		//
-		// if hasStcph { //nolint:staticcheck
-=======
 		// TODO: https://github.com/SkycoinProject/skywire-mainnet/issues/395
 		// if hasStcpr {
 		// 	clients.StcprC = stcpr.NewClient(pairs.PK, pairs.SK, addressResolver, addr)
 		// }
 		//
 		// if hasStcph {
->>>>>>> 76b0978f
 		// 	clients.StcphC = stcph.NewClient(pairs.PK, pairs.SK, addressResolver)
 		// }
 
@@ -217,11 +201,8 @@
 	l, err := nettest.NewLocalListener("tcp")
 	require.NoError(t, err)
 
-<<<<<<< HEAD
 	srv = dmsg.NewServer(pk, sk, dc, &dmsg.ServerConfig{MaxSessions: 100}, nil)
-=======
-	srv = dmsg.NewServer(pk, sk, dc, 100)
->>>>>>> 76b0978f
+
 	errCh := make(chan error, 1)
 
 	go func() {
