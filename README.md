--- conflicted
+++ resolved
@@ -34,13 +34,8 @@
       - [1. Get Public Key of docker-node](#1-get-public-key-of-docker-node)
       - [2. Get an IP of node](#2-get-an-ip-of-node)
       - [3. Open in browser containerized `skychat` application](#3-open-in-browser-containerized-skychat-application)
-<<<<<<< HEAD
-      - [4. Create new dockerized `skywire-nodes`](#4-create-new-dockerized-skywire-nodes)
+      - [4. Create new dockerized `skywire-visors`](#4-create-new-dockerized-skywire-visors)
       - [5. Env-vars for development-/testing- purposes](#5-env-vars-for-development-testing--purposes)
-=======
-      - [4. Create new dockerized `skywire-visors`](#4-create-new-dockerized-skywire-visors)
-      - [5. Env-vars for develoment-/testing- purposes](#5-env-vars-for-develoment-testing--purposes)
->>>>>>> a6b31a70
       - [6. "Hello-Mike-Hello-Joe" test](#6-hello-mike-hello-joe-test)
 
 ## Notes on this release
